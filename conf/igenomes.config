/*
 * -------------------------------------------------
 *  Nextflow config file for iGenomes paths
 * -------------------------------------------------
 * Defines reference genomes, using iGenome paths
 * Can be used by any config that customises the base
 * path using $params.igenomes_base / --igenomes_base
 */

<<<<<<< HEAD
params {
  genomes {
    'GRCh37' {
      acLoci                 = "${params.igenomes_base}/Homo_sapiens/GATK/GRCh37/Annotation/ASCAT/1000G_phase3_20130502_SNP_maf0.3.loci"
      acLociGC               = "${params.igenomes_base}/Homo_sapiens/GATK/GRCh37/Annotation/ASCAT/1000G_phase3_20130502_SNP_maf0.3.loci.gc"
      bwaIndex               = "${params.igenomes_base}/Homo_sapiens/GATK/GRCh37/Sequence/BWAIndex/human_g1k_v37_decoy.fasta.{amb,ann,bwt,pac,sa}"
      chrDir                 = "${params.igenomes_base}/Homo_sapiens/GATK/GRCh37/Sequence/Chromosomes"
      chrLength              = "${params.igenomes_base}/Homo_sapiens/GATK/GRCh37/Sequence/Length/human_g1k_v37_decoy.len"
      dbsnp                  = "${params.igenomes_base}/Homo_sapiens/GATK/GRCh37/Annotation/GATKBundle/dbsnp_138.b37.vcf"
      dbsnpIndex             = "${params.igenomes_base}/Homo_sapiens/GATK/GRCh37/Annotation/GATKBundle/dbsnp_138.b37.vcf.idx"
      genomeDict             = "${params.igenomes_base}/Homo_sapiens/GATK/GRCh37/Sequence/WholeGenomeFasta/human_g1k_v37_decoy.dict"
      genomeFile             = "${params.igenomes_base}/Homo_sapiens/GATK/GRCh37/Sequence/WholeGenomeFasta/human_g1k_v37_decoy.fasta"
      genomeIndex            = "${params.igenomes_base}/Homo_sapiens/GATK/GRCh37/Sequence/WholeGenomeFasta/human_g1k_v37_decoy.fasta.fai"
      germlineResource       = "${params.igenomes_base}/Homo_sapiens/GATK/GRCh37/Annotation/GermlineResource/gnomAD.r2.1.1.GRCh37.PASS.AC.AF.only.vcf.gz"
      germlineResourceIndex  = "${params.igenomes_base}/Homo_sapiens/GATK/GRCh37/Annotation/GermlineResource/gnomAD.r2.1.1.GRCh37.PASS.AC.AF.only.vcf.gz.tbi"
      intervals              = "${params.igenomes_base}/Homo_sapiens/GATK/GRCh37/Annotation/intervals/wgs_calling_regions_Sarek.list"
      knownIndels            = "${params.igenomes_base}/Homo_sapiens/GATK/GRCh37/Annotation/GATKBundle/{1000G_phase1,Mills_and_1000G_gold_standard}.indels.b37.vcf"
      knownIndelsIndex       = "${params.igenomes_base}/Homo_sapiens/GATK/GRCh37/Annotation/GATKBundle/{1000G_phase1,Mills_and_1000G_gold_standard}.indels.b37.vcf.idx"
      snpeffDb               = "GRCh37.75"
      vepCacheVersion        = "95"
    }
    'GRCh38' {
      acLoci                 = "${params.igenomes_base}/Homo_sapiens/GATK/GRCh38/Annotation/ASCAT/1000G_phase3_GRCh38_maf0.3.loci"
      acLociGC               = "${params.igenomes_base}/Homo_sapiens/GATK/GRCh38/Annotation/ASCAT/1000G_phase3_GRCh38_maf0.3.loci.gc"
      bwaIndex               = "${params.igenomes_base}/Homo_sapiens/GATK/GRCh38/Sequence/BWAIndex/Homo_sapiens_assembly38.fasta.64.{alt,amb,ann,bwt,pac,sa}"
      chrDir                 = "${params.igenomes_base}/Homo_sapiens/GATK/GRCh38/Sequence/Chromosomes"
      chrLength              = "${params.igenomes_base}/Homo_sapiens/GATK/GRCh38/Sequence/Length/Homo_sapiens_assembly38.len"
      dbsnp                  = "${params.igenomes_base}/Homo_sapiens/GATK/GRCh38/Annotation/GATKBundle/dbsnp_146.hg38.vcf.gz"
      dbsnpIndex             = "${params.igenomes_base}/Homo_sapiens/GATK/GRCh38/Annotation/GATKBundle/dbsnp_146.hg38.vcf.gz.tbi"
      genomeDict             = "${params.igenomes_base}/Homo_sapiens/GATK/GRCh38/Sequence/WholeGenomeFasta/Homo_sapiens_assembly38.dict"
      genomeFile             = "${params.igenomes_base}/Homo_sapiens/GATK/GRCh38/Sequence/WholeGenomeFasta/Homo_sapiens_assembly38.fasta"
      genomeIndex            = "${params.igenomes_base}/Homo_sapiens/GATK/GRCh38/Sequence/WholeGenomeFasta/Homo_sapiens_assembly38.fasta.fai"
      germlineResource       = "${params.igenomes_base}/Homo_sapiens/GATK/GRCh38/Annotation/GermlineResource/gnomAD.r2.1.1.GRCh38.PASS.AC.AF.only.vcf.gz"
      germlineResourceIndex  = "${params.igenomes_base}/Homo_sapiens/GATK/GRCh38/Annotation/GermlineResource/gnomAD.r2.1.1.GRCh38.PASS.AC.AF.only.vcf.gz.tbi"
      intervals              = "${params.igenomes_base}/Homo_sapiens/GATK/GRCh38/Annotation/intervals/wgs_calling_regions.hg38.bed"
      knownIndels            = "${params.igenomes_base}/Homo_sapiens/GATK/GRCh38/Annotation/GATKBundle/{Mills_and_1000G_gold_standard.indels.hg38,beta/Homo_sapiens_assembly38.known_indels}.vcf.gz"
      knownIndelsIndex       = "${params.igenomes_base}/Homo_sapiens/GATK/GRCh38/Annotation/GATKBundle/{Mills_and_1000G_gold_standard.indels.hg38,beta/Homo_sapiens_assembly38.known_indels}.vcf.gz.tbi"
      snpeffDb               = "GRCh38.86"
      vepCacheVersion        = "95"
    }
  }
}
=======
 params {
   genomes {
     'GRCh37' {
       acLoci                 = "${params.igenomes_base}/Homo_sapiens/GATK/GRCh37/Annotation/ASCAT/1000G_phase3_20130502_SNP_maf0.3.loci"
       acLociGC               = "${params.igenomes_base}/Homo_sapiens/GATK/GRCh37/Annotation/ASCAT/1000G_phase3_20130502_SNP_maf0.3.loci.gc"
       bwaIndex               = "${params.igenomes_base}/Homo_sapiens/GATK/GRCh37/Sequence/BWAIndex/human_g1k_v37_decoy.fasta.{amb,ann,bwt,pac,sa}"
       dbsnp                  = "${params.igenomes_base}/Homo_sapiens/GATK/GRCh37/Annotation/GATKBundle/dbsnp_138.b37.vcf"
       dbsnpIndex             = "${params.igenomes_base}/Homo_sapiens/GATK/GRCh37/Annotation/GATKBundle/dbsnp_138.b37.vcf.idx"
       germlineResource       = "${params.igenomes_base}/Homo_sapiens/GATK/GRCh37/Annotation/GermlineResource/gnomAD.r2.1.1.GRCh37.PASS.AC.AF.only.vcf.gz"
       germlineResourceIndex  = "${params.igenomes_base}/Homo_sapiens/GATK/GRCh37/Annotation/GermlineResource/gnomAD.r2.1.1.GRCh37.PASS.AC.AF.only.vcf.gz.tbi"
       dict                   = "${params.igenomes_base}/Homo_sapiens/GATK/GRCh37/Sequence/WholeGenomeFasta/human_g1k_v37_decoy.dict"
       fasta                  = "${params.igenomes_base}/Homo_sapiens/GATK/GRCh37/Sequence/WholeGenomeFasta/human_g1k_v37_decoy.fasta"
       fastaFai               = "${params.igenomes_base}/Homo_sapiens/GATK/GRCh37/Sequence/WholeGenomeFasta/human_g1k_v37_decoy.fasta.fai"
       intervals              = "${params.igenomes_base}/Homo_sapiens/GATK/GRCh37/Annotation/intervals/wgs_calling_regions_Sarek.list"
       knownIndels            = "${params.igenomes_base}/Homo_sapiens/GATK/GRCh37/Annotation/GATKBundle/{1000G_phase1,Mills_and_1000G_gold_standard}.indels.b37.vcf"
       knownIndelsIndex       = "${params.igenomes_base}/Homo_sapiens/GATK/GRCh37/Annotation/GATKBundle/{1000G_phase1,Mills_and_1000G_gold_standard}.indels.b37.vcf.idx"
       snpeffDb               = "GRCh37.75"
       vepCacheVersion        = "95"
     }
     'GRCh38' {
       acLoci                 = "${params.igenomes_base}/Homo_sapiens/GATK/GRCh38/Annotation/ASCAT/1000G_phase3_GRCh38_maf0.3.loci"
       acLociGC               = "${params.igenomes_base}/Homo_sapiens/GATK/GRCh38/Annotation/ASCAT/1000G_phase3_GRCh38_maf0.3.loci.gc"
       bwaIndex               = "${params.igenomes_base}/Homo_sapiens/GATK/GRCh38/Sequence/BWAIndex/Homo_sapiens_assembly38.fasta.64.{alt,amb,ann,bwt,pac,sa}"
       dbsnp                  = "${params.igenomes_base}/Homo_sapiens/GATK/GRCh38/Annotation/GATKBundle/dbsnp_146.hg38.vcf.gz"
       dbsnpIndex             = "${params.igenomes_base}/Homo_sapiens/GATK/GRCh38/Annotation/GATKBundle/dbsnp_146.hg38.vcf.gz.tbi"
       germlineResource       = "${params.igenomes_base}/Homo_sapiens/GATK/GRCh38/Annotation/GermlineResource/gnomAD.r2.1.1.GRCh38.PASS.AC.AF.only.vcf.gz"
       germlineResourceIndex  = "${params.igenomes_base}/Homo_sapiens/GATK/GRCh38/Annotation/GermlineResource/gnomAD.r2.1.1.GRCh38.PASS.AC.AF.only.vcf.gz.tbi"
       dict                   = "${params.igenomes_base}/Homo_sapiens/GATK/GRCh38/Sequence/WholeGenomeFasta/Homo_sapiens_assembly38.dict"
       fasta                  = "${params.igenomes_base}/Homo_sapiens/GATK/GRCh38/Sequence/WholeGenomeFasta/Homo_sapiens_assembly38.fasta"
       fastaFai               = "${params.igenomes_base}/Homo_sapiens/GATK/GRCh38/Sequence/WholeGenomeFasta/Homo_sapiens_assembly38.fasta.fai"
       intervals              = "${params.igenomes_base}/Homo_sapiens/GATK/GRCh38/Annotation/intervals/wgs_calling_regions.hg38.bed"
       knownIndels            = "${params.igenomes_base}/Homo_sapiens/GATK/GRCh38/Annotation/GATKBundle/{Mills_and_1000G_gold_standard.indels.hg38,beta/Homo_sapiens_assembly38.known_indels}.vcf.gz"
       knownIndelsIndex       = "${params.igenomes_base}/Homo_sapiens/GATK/GRCh38/Annotation/GATKBundle/{Mills_and_1000G_gold_standard.indels.hg38,beta/Homo_sapiens_assembly38.known_indels}.vcf.gz.tbi"
       snpeffDb               = "GRCh38.86"
       vepCacheVersion        = "95"
     }
   }
 }
>>>>>>> 5ea919f4
<|MERGE_RESOLUTION|>--- conflicted
+++ resolved
@@ -7,7 +7,6 @@
  * path using $params.igenomes_base / --igenomes_base
  */
 
-<<<<<<< HEAD
 params {
   genomes {
     'GRCh37' {
@@ -18,9 +17,9 @@
       chrLength              = "${params.igenomes_base}/Homo_sapiens/GATK/GRCh37/Sequence/Length/human_g1k_v37_decoy.len"
       dbsnp                  = "${params.igenomes_base}/Homo_sapiens/GATK/GRCh37/Annotation/GATKBundle/dbsnp_138.b37.vcf"
       dbsnpIndex             = "${params.igenomes_base}/Homo_sapiens/GATK/GRCh37/Annotation/GATKBundle/dbsnp_138.b37.vcf.idx"
-      genomeDict             = "${params.igenomes_base}/Homo_sapiens/GATK/GRCh37/Sequence/WholeGenomeFasta/human_g1k_v37_decoy.dict"
-      genomeFile             = "${params.igenomes_base}/Homo_sapiens/GATK/GRCh37/Sequence/WholeGenomeFasta/human_g1k_v37_decoy.fasta"
-      genomeIndex            = "${params.igenomes_base}/Homo_sapiens/GATK/GRCh37/Sequence/WholeGenomeFasta/human_g1k_v37_decoy.fasta.fai"
+      dict                   = "${params.igenomes_base}/Homo_sapiens/GATK/GRCh37/Sequence/WholeGenomeFasta/human_g1k_v37_decoy.dict"
+      fasta                  = "${params.igenomes_base}/Homo_sapiens/GATK/GRCh37/Sequence/WholeGenomeFasta/human_g1k_v37_decoy.fasta"
+      fastaFai               = "${params.igenomes_base}/Homo_sapiens/GATK/GRCh37/Sequence/WholeGenomeFasta/human_g1k_v37_decoy.fasta.fai"
       germlineResource       = "${params.igenomes_base}/Homo_sapiens/GATK/GRCh37/Annotation/GermlineResource/gnomAD.r2.1.1.GRCh37.PASS.AC.AF.only.vcf.gz"
       germlineResourceIndex  = "${params.igenomes_base}/Homo_sapiens/GATK/GRCh37/Annotation/GermlineResource/gnomAD.r2.1.1.GRCh37.PASS.AC.AF.only.vcf.gz.tbi"
       intervals              = "${params.igenomes_base}/Homo_sapiens/GATK/GRCh37/Annotation/intervals/wgs_calling_regions_Sarek.list"
@@ -37,9 +36,9 @@
       chrLength              = "${params.igenomes_base}/Homo_sapiens/GATK/GRCh38/Sequence/Length/Homo_sapiens_assembly38.len"
       dbsnp                  = "${params.igenomes_base}/Homo_sapiens/GATK/GRCh38/Annotation/GATKBundle/dbsnp_146.hg38.vcf.gz"
       dbsnpIndex             = "${params.igenomes_base}/Homo_sapiens/GATK/GRCh38/Annotation/GATKBundle/dbsnp_146.hg38.vcf.gz.tbi"
-      genomeDict             = "${params.igenomes_base}/Homo_sapiens/GATK/GRCh38/Sequence/WholeGenomeFasta/Homo_sapiens_assembly38.dict"
-      genomeFile             = "${params.igenomes_base}/Homo_sapiens/GATK/GRCh38/Sequence/WholeGenomeFasta/Homo_sapiens_assembly38.fasta"
-      genomeIndex            = "${params.igenomes_base}/Homo_sapiens/GATK/GRCh38/Sequence/WholeGenomeFasta/Homo_sapiens_assembly38.fasta.fai"
+      dict                   = "${params.igenomes_base}/Homo_sapiens/GATK/GRCh38/Sequence/WholeGenomeFasta/Homo_sapiens_assembly38.dict"
+      fasta                  = "${params.igenomes_base}/Homo_sapiens/GATK/GRCh38/Sequence/WholeGenomeFasta/Homo_sapiens_assembly38.fasta"
+      fastaFai               = "${params.igenomes_base}/Homo_sapiens/GATK/GRCh38/Sequence/WholeGenomeFasta/Homo_sapiens_assembly38.fasta.fai"
       germlineResource       = "${params.igenomes_base}/Homo_sapiens/GATK/GRCh38/Annotation/GermlineResource/gnomAD.r2.1.1.GRCh38.PASS.AC.AF.only.vcf.gz"
       germlineResourceIndex  = "${params.igenomes_base}/Homo_sapiens/GATK/GRCh38/Annotation/GermlineResource/gnomAD.r2.1.1.GRCh38.PASS.AC.AF.only.vcf.gz.tbi"
       intervals              = "${params.igenomes_base}/Homo_sapiens/GATK/GRCh38/Annotation/intervals/wgs_calling_regions.hg38.bed"
@@ -49,44 +48,4 @@
       vepCacheVersion        = "95"
     }
   }
-}
-=======
- params {
-   genomes {
-     'GRCh37' {
-       acLoci                 = "${params.igenomes_base}/Homo_sapiens/GATK/GRCh37/Annotation/ASCAT/1000G_phase3_20130502_SNP_maf0.3.loci"
-       acLociGC               = "${params.igenomes_base}/Homo_sapiens/GATK/GRCh37/Annotation/ASCAT/1000G_phase3_20130502_SNP_maf0.3.loci.gc"
-       bwaIndex               = "${params.igenomes_base}/Homo_sapiens/GATK/GRCh37/Sequence/BWAIndex/human_g1k_v37_decoy.fasta.{amb,ann,bwt,pac,sa}"
-       dbsnp                  = "${params.igenomes_base}/Homo_sapiens/GATK/GRCh37/Annotation/GATKBundle/dbsnp_138.b37.vcf"
-       dbsnpIndex             = "${params.igenomes_base}/Homo_sapiens/GATK/GRCh37/Annotation/GATKBundle/dbsnp_138.b37.vcf.idx"
-       germlineResource       = "${params.igenomes_base}/Homo_sapiens/GATK/GRCh37/Annotation/GermlineResource/gnomAD.r2.1.1.GRCh37.PASS.AC.AF.only.vcf.gz"
-       germlineResourceIndex  = "${params.igenomes_base}/Homo_sapiens/GATK/GRCh37/Annotation/GermlineResource/gnomAD.r2.1.1.GRCh37.PASS.AC.AF.only.vcf.gz.tbi"
-       dict                   = "${params.igenomes_base}/Homo_sapiens/GATK/GRCh37/Sequence/WholeGenomeFasta/human_g1k_v37_decoy.dict"
-       fasta                  = "${params.igenomes_base}/Homo_sapiens/GATK/GRCh37/Sequence/WholeGenomeFasta/human_g1k_v37_decoy.fasta"
-       fastaFai               = "${params.igenomes_base}/Homo_sapiens/GATK/GRCh37/Sequence/WholeGenomeFasta/human_g1k_v37_decoy.fasta.fai"
-       intervals              = "${params.igenomes_base}/Homo_sapiens/GATK/GRCh37/Annotation/intervals/wgs_calling_regions_Sarek.list"
-       knownIndels            = "${params.igenomes_base}/Homo_sapiens/GATK/GRCh37/Annotation/GATKBundle/{1000G_phase1,Mills_and_1000G_gold_standard}.indels.b37.vcf"
-       knownIndelsIndex       = "${params.igenomes_base}/Homo_sapiens/GATK/GRCh37/Annotation/GATKBundle/{1000G_phase1,Mills_and_1000G_gold_standard}.indels.b37.vcf.idx"
-       snpeffDb               = "GRCh37.75"
-       vepCacheVersion        = "95"
-     }
-     'GRCh38' {
-       acLoci                 = "${params.igenomes_base}/Homo_sapiens/GATK/GRCh38/Annotation/ASCAT/1000G_phase3_GRCh38_maf0.3.loci"
-       acLociGC               = "${params.igenomes_base}/Homo_sapiens/GATK/GRCh38/Annotation/ASCAT/1000G_phase3_GRCh38_maf0.3.loci.gc"
-       bwaIndex               = "${params.igenomes_base}/Homo_sapiens/GATK/GRCh38/Sequence/BWAIndex/Homo_sapiens_assembly38.fasta.64.{alt,amb,ann,bwt,pac,sa}"
-       dbsnp                  = "${params.igenomes_base}/Homo_sapiens/GATK/GRCh38/Annotation/GATKBundle/dbsnp_146.hg38.vcf.gz"
-       dbsnpIndex             = "${params.igenomes_base}/Homo_sapiens/GATK/GRCh38/Annotation/GATKBundle/dbsnp_146.hg38.vcf.gz.tbi"
-       germlineResource       = "${params.igenomes_base}/Homo_sapiens/GATK/GRCh38/Annotation/GermlineResource/gnomAD.r2.1.1.GRCh38.PASS.AC.AF.only.vcf.gz"
-       germlineResourceIndex  = "${params.igenomes_base}/Homo_sapiens/GATK/GRCh38/Annotation/GermlineResource/gnomAD.r2.1.1.GRCh38.PASS.AC.AF.only.vcf.gz.tbi"
-       dict                   = "${params.igenomes_base}/Homo_sapiens/GATK/GRCh38/Sequence/WholeGenomeFasta/Homo_sapiens_assembly38.dict"
-       fasta                  = "${params.igenomes_base}/Homo_sapiens/GATK/GRCh38/Sequence/WholeGenomeFasta/Homo_sapiens_assembly38.fasta"
-       fastaFai               = "${params.igenomes_base}/Homo_sapiens/GATK/GRCh38/Sequence/WholeGenomeFasta/Homo_sapiens_assembly38.fasta.fai"
-       intervals              = "${params.igenomes_base}/Homo_sapiens/GATK/GRCh38/Annotation/intervals/wgs_calling_regions.hg38.bed"
-       knownIndels            = "${params.igenomes_base}/Homo_sapiens/GATK/GRCh38/Annotation/GATKBundle/{Mills_and_1000G_gold_standard.indels.hg38,beta/Homo_sapiens_assembly38.known_indels}.vcf.gz"
-       knownIndelsIndex       = "${params.igenomes_base}/Homo_sapiens/GATK/GRCh38/Annotation/GATKBundle/{Mills_and_1000G_gold_standard.indels.hg38,beta/Homo_sapiens_assembly38.known_indels}.vcf.gz.tbi"
-       snpeffDb               = "GRCh38.86"
-       vepCacheVersion        = "95"
-     }
-   }
- }
->>>>>>> 5ea919f4
+}