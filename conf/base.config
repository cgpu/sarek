--- conflicted
+++ resolved
@@ -9,12 +9,6 @@
  * run on the logged in environment.
  */
 
-<<<<<<< HEAD
-process {
-  cpus = { check_max( 1 * task.attempt, 'cpus' ) }
-  memory = { check_max( 8.GB * task.attempt, 'memory' ) }
-  time = { check_max( 2.h * task.attempt, 'time' ) }
-=======
 params {
   // Defaults only, expecting to be overwritten
   cpus = 8
@@ -31,134 +25,11 @@
   memory = {check_resource((params.singleCPUMem as nextflow.util.MemoryUnit) * task.attempt)}
   time = {check_resource(24.h * task.attempt)}
   shell = ['/bin/bash', '-euo', 'pipefail']
->>>>>>> 641dda21
 
   errorStrategy = {task.exitStatus in [143,137,104,134,139] ? 'retry' : 'finish'}
   maxErrors = '-1'
   maxRetries = 3
 
-<<<<<<< HEAD
-  //We'll have low, medium, high labels
-  /*
- * -------------------------------------------------
- * Nextflow config file for Sarek
- * -------------------------------------------------
- * Generalized resource configuration for clusters
- * -------------------------------------------------
- */
-
-params {
-  singleCPUMem  = 7.GB // for processes that are using more memory but a single CPU only. Use the 'core' queue for these
-}
-
-process {
-  cpus = { check_max( 10, 'cpus' ) }
-  memory = { check_max( 16.GB * task.attempt, 'memory' ) }
-  time = { check_max( 8.h * task.attempt, 'time' ) }
-
-  errorStrategy = {task.exitStatus == 143 ? 'retry' : 'terminate'}
-  maxErrors = '-1'
-  maxRetries = 3
-
-  withName:MapReads {
-    memory = { check_max( 60.GB * task.attempt, 'memory' ) }
-    cpus = { check_max( 16, 'cpus' ) }
-  }
-  withName:CreateRecalibrationTable {
-    cpus = { check_max( 1, 'cpus' ) }
-    memory = { check_max( 60.GB * task.attempt, 'memory') }
-  }
-  withName:MarkDuplicates {
-	// Actually the -Xmx value should be kept lower,
-    // and is set through the markdup_java_options
-    cpus = { check_max( 8, 'cpus' ) }
-    memory = { check_max( 8.GB * task.attempt, 'memory' ) }
-  }
-  withName:MergeBams {
-    cpus = { check_max( 4, 'cpus') }
-    memory = {params.singleCPUMem * task.attempt}
-    time = { check_max( 5.h * task.attempt, 'time' ) }
-  }
-  withName:RecalibrateBam {
-    cpus = { check_max( 2, 'cpus' ) }
-    memory = { check_max( 7.GB * 2 * task.attempt, 'memory' ) }
-    time = { check_max( 10.h * task.attempt, 'time' ) }
-  }
-  withName:RunAlleleCount {
-    cpus = { check_max( 1, 'cpus' ) }
-    memory = { check_max( 14.GB * task.attempt, 'memory' ) }
-  }
-  withName:RunAscat {
-    cpus = { check_max( 1, 'cpus' ) }
-    memory = { check_max( 14.GB * task.attempt, 'memory' ) }
-  }
-  withName:RunBamQCmapped {
-    cpus = { check_max( 6, 'cpus' ) }
-    memory = { check_max( 70.GB, 'memory' ) }
-  }
-  withName:RunBamQCrecalibrated {
-    cpus = { check_max( 6, 'cpus' ) }
-    memory = { check_max( 70.GB, 'memory' ) }
-  }
-  withName:RunBcftoolsStats {
-    cpus = { check_max( 1, 'cpus' ) }
-  }
-  withName:RunConvertAlleleCounts {
-    cpus = { check_max( 1, 'cpus' ) }
-    memory = { check_max( 14.GB * task.attempt, 'memory' ) }
-  }
-  withName:RunFastQC {
-    cpus = { check_max( 2, 'cpus' ) } // FastQC is only capable of running one thread per fastq file.
-    errorStrategy = { task.exitStatus == 143 ? 'retry' : 'ignore' }
-  }
-  withName:RunFreeBayes {
-    cpus = { check_max( 1, 'cpus' ) }
-    memory = { check_max( 8.GB * task.attempt, 'memory' ) }
-  }
-  withName:RunHaplotypecaller {
-    cpus = { check_max( 1, 'cpus' ) }
-    // Increase memory quadratically
-    memory = { check_max( 7.GB * 2 * task.attempt, 'memory' ) }
-    time = { check_max( 5.h * task.attempt, 'time' ) }
-  }
-  withName:RunGenotypeGVCFs {
-    cpus = { check_max( 1, 'cpus' ) }
-    memory = { check_max( 7.GB * task.attempt, 'memory' ) }
-  }
-  withName:RunMultiQC {
-    errorStrategy = { task.exitStatus == 143 ? 'retry' : 'ignore' }
-  }
-  withName:RunMutect2 {
-    cpus = { check_max( 2, 'cpus' ) }
-    memory = { check_max( 7.GB * task.attempt, 'memory' ) }
-    time = { check_max( 5.h * task.attempt, 'time' ) }
-  }
-  withName:RunSamtoolsStats {
-    cpus = { check_max( 2, 'cpus' ) }
-    time = { check_max( 5.h * task.attempt, 'time' ) }
-  }
-  withName:RunSingleManta {
-    cpus = { check_max( 20, 'cpus' ) }
-    memory = { check_max( 16.GB, 'memory') }
-  }
-  withName:RunSingleStrelka {
-    cpus = { check_max( 20, 'cpus' ) }
-    memory = { check_max( 16.GB, 'memory') }
-    time = { check_max( 5.h * task.attempt, 'time' ) }
-  }
-  withName:RunSnpeff {
-    cpus = { check_max( 1, 'cpus' ) }
-  }
-  withName:RunStrelka {
-    cpus = { check_max( 1, 'cpus' ) }
-    time = { check_max( 5.h * task.attempt, 'time' ) }
-  }
-  withName:RunVEP {
-    cpus = { check_max( 4, 'cpus' ) }
-    memory = {check_max (32.GB * task.attempt, 'memory' ) }
-  }
-}
-=======
   withLabel:cpus_1 {
     cpus = {check_resource(1)}
   }
@@ -177,7 +48,6 @@
   withLabel:cpus_max {
     cpus = {params.max_cpus}
   }
->>>>>>> 641dda21
 
   withLabel:memory_singleCPU_2_task {
     memory = {check_resource((params.singleCPUMem as nextflow.util.MemoryUnit) * 2 * task.attempt)}
