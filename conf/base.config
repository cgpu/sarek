/*
 * -------------------------------------------------
 *  nf-core/sarek Nextflow base config file
 * -------------------------------------------------
 * A 'blank slate' config file, appropriate for general
 * use on most high performance compute environments.
 * Assumes that all software is installed and available
 * on the PATH. Runs in `local` mode - all jobs will be
 * run on the logged in environment.
 */

process {
  cpus = {check_resource(params.cpus * task.attempt)}
  memory = {check_resource((params.singleCPUMem as nextflow.util.MemoryUnit) * task.attempt)}
  time = {check_resource(24.h * task.attempt)}
  shell = ['/bin/bash', '-euo', 'pipefail']

  errorStrategy = {task.exitStatus in [143,137,104,134,139] ? 'retry' : 'finish'}
  maxErrors = '-1'
  maxRetries = 3

  withLabel:cpus_1 {
    cpus = {check_resource(1)}
  }
  withLabel:cpus_2 {
    cpus = {check_resource(2)}
  }
  withLabel:cpus_4 {
    cpus = {check_resource(4)}
  }
  withLabel:cpus_8 {
    cpus = {check_resource(8)}
  }
  withLabel:cpus_16 {
    cpus = {check_resource(16)}
  }
  withLabel:cpus_max {
    cpus = {params.max_cpus}
  }

  withLabel:memory_singleCPU_2_task {
    memory = {check_resource((params.singleCPUMem as nextflow.util.MemoryUnit) * 2 * task.attempt)}
  }
  withLabel:memory_singleCPU_task_sq {
    memory = {check_resource((params.singleCPUMem as nextflow.util.MemoryUnit) * task.attempt * task.attempt)}
  }

  withLabel:memory_max {
    memory = {params.max_memory}
  }

  withName:ConcatVCF {
    // For unknown reasons, ConcatVCF sometimes fails with SIGPIPE
    // (exit code 141). Rerunning the process will usually work.
    errorStrategy = {task.exitStatus == 141 ? 'retry' : 'terminate'}
  }
  withName:FastQCBAM {
    errorStrategy = {task.exitStatus == 143 ? 'retry' : 'ignore'}
  }
  withName:FastQCFQ {
    errorStrategy = {task.exitStatus == 143 ? 'retry' : 'ignore'}
  }
  withName:MapReads {
    memory = {check_resource(60.GB * task.attempt)}
    time = {check_resource(48.h * task.attempt)}
  }
  withName:MultiQC {
    errorStrategy = {task.exitStatus == 143 ? 'retry' : 'ignore'}
  }
  withName:Snpeff {
    container = {(params.annotation_cache && params.snpEff_cache) ? 'nfcore/sarek:2.5.1' : "nfcore/sareksnpeff:2.5.1.${params.genome}"}
    errorStrategy = {task.exitStatus == 143 ? 'retry' : 'ignore'}
  }
<<<<<<< HEAD
  withName:VEP {
    container = {(params.annotation_cache && params.vep_cache) ? 'nfcore/sarek:dev' : "nfcore/sarekvep:dev.${params.genome}"}
=======
  withLabel:VEP {
    container = {(params.annotation_cache && params.vep_cache) ? 'nfcore/sarek:2.5.1' : "nfcore/sarekvep:2.5.1.${params.genome}"}
>>>>>>> 05c6e0b6
    errorStrategy = {task.exitStatus == 143 ? 'retry' : 'ignore'}
  }
}<|MERGE_RESOLUTION|>--- conflicted
+++ resolved
@@ -71,13 +71,8 @@
     container = {(params.annotation_cache && params.snpEff_cache) ? 'nfcore/sarek:2.5.1' : "nfcore/sareksnpeff:2.5.1.${params.genome}"}
     errorStrategy = {task.exitStatus == 143 ? 'retry' : 'ignore'}
   }
-<<<<<<< HEAD
-  withName:VEP {
-    container = {(params.annotation_cache && params.vep_cache) ? 'nfcore/sarek:dev' : "nfcore/sarekvep:dev.${params.genome}"}
-=======
   withLabel:VEP {
     container = {(params.annotation_cache && params.vep_cache) ? 'nfcore/sarek:2.5.1' : "nfcore/sarekvep:2.5.1.${params.genome}"}
->>>>>>> 05c6e0b6
     errorStrategy = {task.exitStatus == 143 ? 'retry' : 'ignore'}
   }
 }