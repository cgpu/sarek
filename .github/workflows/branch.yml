name: sarek branch protection
# This workflow is triggered on PRs to master branch on the repository
on:
  pull_request:
    branches:
    - master

jobs:
  test:
    runs-on: ubuntu-18.04
    steps:
      # PRs are only ok if coming from an nf-core dev branch
      - uses: actions/checkout@v1
      - name: Check PRs
        run: |
<<<<<<< HEAD
          { [[ $(git remote get-url origin) == *nf-core/sarek ]] && [[ ${GITHUB_HEAD_REF} = "dev" ]]; } || [[ ${GITHUB_HEAD_REF} == "patch" ]]
=======
          { [[ $(git remote get-url origin) == *nf-core/sarek ]] && [[ ${GITHUB_BASE_REF} = "master" ]] && [[ ${GITHUB_HEAD_REF} = "dev" ]]; } || [[ ${GITHUB_HEAD_REF} == patch* ]]
>>>>>>> 4bdff8ee
<|MERGE_RESOLUTION|>--- conflicted
+++ resolved
@@ -13,8 +13,4 @@
       - uses: actions/checkout@v1
       - name: Check PRs
         run: |
-<<<<<<< HEAD
-          { [[ $(git remote get-url origin) == *nf-core/sarek ]] && [[ ${GITHUB_HEAD_REF} = "dev" ]]; } || [[ ${GITHUB_HEAD_REF} == "patch" ]]
-=======
-          { [[ $(git remote get-url origin) == *nf-core/sarek ]] && [[ ${GITHUB_BASE_REF} = "master" ]] && [[ ${GITHUB_HEAD_REF} = "dev" ]]; } || [[ ${GITHUB_HEAD_REF} == patch* ]]
->>>>>>> 4bdff8ee
+          { [[ $(git remote get-url origin) == *nf-core/sarek ]] && [[ ${GITHUB_HEAD_REF} = "dev" ]]; } || [[ ${GITHUB_HEAD_REF} == "patch" ]]