--- conflicted
+++ resolved
@@ -3,16 +3,32 @@
 on: [push, pull_request]  
 
 jobs:
+  minimal:
+    runs-on: ubuntu-18.04
+    strategy:
+      matrix:
+        genome: [smallerGRCh37, minimalGRCh37]
+        intervals: [--no_intervals, '']
+    steps:
+      - uses: actions/checkout@v1
+      - name: Install Nextflow
+        run: |
+          wget -qO- get.nextflow.io | bash
+          sudo mv nextflow /usr/local/bin/
+        env:
+          NXF_VER: '19.04.0'
+      - name: Download image
+        run: |
+          docker pull nfcore/sarek:dev
+          docker tag nfcore/sarek:dev nfcore/sarek:dev
+      - name: Run test
+        run: |
+          nextflow run . -profile test,docker --verbose --genome ${{ matrix.genome }} ${{ matrix.intervals }}
   profile:
     runs-on: ubuntu-18.04
     strategy:
       matrix:
-<<<<<<< HEAD
-        test: [ANNOTATESNPEFF, GERMLINE, MINIMAL, SOMATIC, SPLITFASTQ, TARGETED]
-        nxf_ver: ['19.04.0', '']
-=======
         profile: [test_splitfastq, test_targeted]
->>>>>>> f07f043c
     steps:
       - uses: actions/checkout@v1
       - name: Install Nextflow
