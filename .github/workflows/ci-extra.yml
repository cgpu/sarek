--- conflicted
+++ resolved
@@ -7,11 +7,7 @@
     runs-on: ubuntu-latest
     strategy:
       matrix:
-<<<<<<< HEAD
-        test: [ANNOTATESNPEFF, GERMLINE, MINIMAL, SOMATIC, TARGETED]
-=======
-        test: [ANNOTATESNPEFF, GERMLINE, SOMATIC, SPLITFASTQ, TARGETED]
->>>>>>> b3aca7e9
+        test: [ANNOTATESNPEFF, GERMLINE, MINIMAL, SOMATIC, SPLITFASTQ, TARGETED]
         nxf_ver: ['19.04.0', '']
     steps:
       - uses: actions/checkout@v1
