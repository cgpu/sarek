#!/bin/bash
set -xeuo pipefail

# This script run sarek tests
# https://github.com/nf-core/test-datasets/raw/sarek

usage() { echo "Usage: $0 <-p profile> <-t test> <-c cpus> <-n> <-v> <-m memory>" 1>&2; exit 1; }

CPUS=2
LOGS=''
MEMORY='6.GB'
NXF_SINGULARITY_CACHEDIR=${NXF_SINGULARITY_CACHEDIR:-work/singularity/.}
OFFLINE=false
PROFILE=docker
REPORTS=''
TEST=MULTIPLE
TRAVIS=${TRAVIS:-false}
TRAVIS_BUILD_DIR=${TRAVIS_BUILD_DIR:-.}
VERBOSE=''

while [[ $# -gt 0 ]]
do
  key=$1
  case $key in
    -c|--cpus)
    CPUS=$2
    shift # past value
    ;;
    -m|--memory)
    MEMORY=$2
    shift # past argument
    shift # past value
    ;;
    -n|--no-logs)
    LOGS=true
    shift # past value
    ;;
    --no-reports)
    REPORTS="--skipQC all"
    shift # past value
    ;;
    --offline)
    OFFLINE=true
    shift # past value
    ;;
    -p|--profile)
    PROFILE=$2
    shift # past argument
    shift # past value
    ;;
    -t|--test)
    TEST=$2
    shift # past argument
    shift # past value
    ;;
    -v|--verbose)
    VERBOSE="-ansi-log false -dump-channels"
    shift # past value
    ;;
    *) # unknown option
    usage
    shift # past argument
    ;;
  esac
done

function manage_logs() {
  if [[ $LOGS ]]
  then
    rm -rf .nextflow* results/ work/
  fi
}

function run_sarek() {
  nextflow run ${TRAVIS_BUILD_DIR}/main.nf -profile test,${PROFILE} ${VERBOSE} --monochrome_logs ${REPORTS} --max_memory ${MEMORY} $@
}

if [[ $OFFLINE == false ]]
then
  PATHTOSAMPLE="https://github.com/nf-core/test-datasets/raw/sarek/testdata"
  SUFFIX="-https"
else
  PATHTOSAMPLE="data/testdata"
  SUFFIX=""
fi

<<<<<<< HEAD
OPTIONS="--tools FreeBayes,HaplotypeCaller,Manta,Mpileup,Mutect2,Strelka"

=======
>>>>>>> f07f043c
if [[ $TEST == "GERMLINE" ]] && [[ $OFFLINE == false ]]
then
  rm -rf data
  git clone --single-branch --branch sarek https://github.com/nf-core/test-datasets.git data
fi

case $TEST in
  ANNOTATEBOTH)
  ANNOTATOR="merge,snpEFF,VEP"
  TEST=ANNOTATE
  ;;
  ANNOTATESNPEFF)
  ANNOTATOR="snpEFF"
  TEST=ANNOTATE
  ;;
  ANNOTATEVEP)
  ANNOTATOR="VEP"
  TEST=ANNOTATE
  ;;
esac

case $TEST in
  GERMLINE)
  run_sarek --tools=false --input data/testdata/tiny/normal
  run_sarek --tools=false --input results/Preprocessing/TSV/duplicateMarked.tsv --step recalibrate  -resume
  run_sarek --tools HaplotypeCaller --input results/Preprocessing/TSV/recalibrated.tsv --step variantCalling
  ;;
  MINIMAL)
  run_sarek --tools manta,Mpileup,strelka --input ${PATHTOSAMPLE}/tsv/tiny-manta-normal${SUFFIX}.tsv --genome smallerGRCh37
  run_sarek --tools manta,Mpileup,strelka --input ${PATHTOSAMPLE}/tsv/tiny-manta-normal${SUFFIX}.tsv --genome smallerGRCh37 --noIntervals -resume
  run_sarek --tools manta,Mpileup,strelka --input ${PATHTOSAMPLE}/tsv/tiny-manta-normal${SUFFIX}.tsv --genome minimalGRCh37 -resume
  run_sarek --tools manta,Mpileup,strelka --input ${PATHTOSAMPLE}/tsv/tiny-manta-normal${SUFFIX}.tsv --genome minimalGRCh37 --noIntervals -resume
  ;;
  MULTIPLE)
  run_sarek --tools FreeBayes,HaplotypeCaller,Manta,Mpileup,Strelka,snpEff,VEP,merge --input ${PATHTOSAMPLE}/tsv/tiny-multiple${SUFFIX}.tsv
  ;;
esac

if [[ $TEST == "GERMLINE" ]] && [[ $OFFLINE == false ]]
then
  rm -rf data
fi<|MERGE_RESOLUTION|>--- conflicted
+++ resolved
@@ -84,11 +84,6 @@
   SUFFIX=""
 fi
 
-<<<<<<< HEAD
-OPTIONS="--tools FreeBayes,HaplotypeCaller,Manta,Mpileup,Mutect2,Strelka"
-
-=======
->>>>>>> f07f043c
 if [[ $TEST == "GERMLINE" ]] && [[ $OFFLINE == false ]]
 then
   rm -rf data
