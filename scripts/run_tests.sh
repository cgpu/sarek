--- conflicted
+++ resolved
@@ -84,12 +84,6 @@
   SUFFIX=""
 fi
 
-<<<<<<< HEAD
-OPTIONS="--tools HaplotypeCaller,Manta,Mutect2,Strelka,TIDDIT"
-=======
-OPTIONS="--tools FreeBayes,HaplotypeCaller,Manta,Mutect2,Strelka"
->>>>>>> b3aca7e9
-
 if [[ $TEST == "GERMLINE" ]] && [[ $OFFLINE == false ]]
 then
   rm -rf data
@@ -126,22 +120,17 @@
   run_sarek --tools=false --input results/Preprocessing/TSV/duplicateMarked.tsv --step recalibrate
   run_sarek --tools HaplotypeCaller --input results/Preprocessing/TSV/recalibrated.tsv --step variantCalling
   ;;
-<<<<<<< HEAD
-  TOOLS)
-  run_sarek --input ${PATHTOSAMPLE}/tsv/tiny-manta${SUFFIX}.tsv --tools ${TOOLS}
-=======
   MULTIPLE)
   run_sarek --tools FreeBayes,HaplotypeCaller,Manta,Strelka,snpEff,VEP,merge --input ${PATHTOSAMPLE}/tsv/tiny-multiple${SUFFIX}.tsv
   ;;
-  SOMATIC)
-  run_sarek ${OPTIONS} --input ${PATHTOSAMPLE}/tsv/tiny-manta${SUFFIX}.tsv
->>>>>>> b3aca7e9
-  ;;
   SPLITFASTQ)
-  run_sarek ${OPTIONS} --input ${PATHTOSAMPLE}/tsv/tiny-manta-normal${SUFFIX}.tsv --split_fastq 500
+  run_sarek --input ${PATHTOSAMPLE}/tsv/tiny-manta-normal${SUFFIX}.tsv --split_fastq 500
   ;;
   TARGETED)
   run_sarek --input ${PATHTOSAMPLE}/tsv/tiny-manta${SUFFIX}.tsv --targetBED ${PATHTOSAMPLE}/target.bed --tools Manta,Strelka
+  ;;
+  TOOLS)
+  run_sarek --input ${PATHTOSAMPLE}/tsv/tiny-manta${SUFFIX}.tsv --tools ${TOOLS}
   ;;
 esac
 
