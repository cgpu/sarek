# You can use this file to create a conda environment for this pipeline:
#   conda env create -f environment.yml
name: nf-core-sarek-dev
channels:
  - conda-forge
  - bioconda
  - defaults
dependencies:
  - ascat=2.5.2
  - bcftools=1.9
  - bwa=0.7.17
  - cancerit-allelecount=4.0.2
  - control-freec=11.4
  - ensembl-vep=95.2
  - fastqc=0.11.8
<<<<<<< HEAD
  - freebayes=1.3.1
  - gatk4-spark=4.1.4.1
=======
  - freebayes=1.2.0
  - gatk4=4.1.2.0
>>>>>>> 83a88b5c
  - genesplicer=1.0
  - htslib=1.9
  - manta=1.5.0
  - multiqc=1.7
  - qualimap=2.2.2b
  - samtools=1.9
  - snpeff=4.3.1t
  - strelka=2.9.10
  - tiddit=2.7.1
  - vcfanno=0.3.1
  - vcftools=0.1.16<|MERGE_RESOLUTION|>--- conflicted
+++ resolved
@@ -13,13 +13,8 @@
   - control-freec=11.4
   - ensembl-vep=95.2
   - fastqc=0.11.8
-<<<<<<< HEAD
-  - freebayes=1.3.1
+  - freebayes=1.2.0
   - gatk4-spark=4.1.4.1
-=======
-  - freebayes=1.2.0
-  - gatk4=4.1.2.0
->>>>>>> 83a88b5c
   - genesplicer=1.0
   - htslib=1.9
   - manta=1.5.0
