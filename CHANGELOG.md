--- conflicted
+++ resolved
@@ -1,21 +1,5 @@
 # nf-core/sarek: Changelog
 
-<<<<<<< HEAD
-The format is based on [Keep a Changelog](http://keepachangelog.com/en/1.0.0/)
-and this project adheres to [Semantic Versioning](http://semver.org/spec/v2.0.0.html).
-
-## vdev - [date]
-
-Initial release of nf-core/sarek, created with the [nf-core](http://nf-co.re/) template.
-
-### `Added`
-
-### `Fixed`
-
-### `Dependencies`
-
-### `Deprecated`
-=======
 All notable changes to this project will be documented in this file.
 
 The format is based on [Keep a Changelog](http://keepachangelog.com/en/1.0.0/) and this project adheres to [Semantic Versioning](http://semver.org/spec/v2.0.0.html).
@@ -23,6 +7,7 @@
 ## dev
 
 ### `Added`
+
 - [#117](https://github.com/nf-core/sarek/pull/117) - Add `Trim Galore` possibilities to Sarek
 - [#76](https://github.com/nf-core/sarek/pull/76) - Add `GATK Spark` possibilities to Sarek
 - [#87](https://github.com/nf-core/sarek/pull/87) - Add `GATK BaseRecalibrator` plot to `MultiQC` report
@@ -38,12 +23,17 @@
 - [#107](https://github.com/nf-core/sarek/pull/107) - Switch params to snake_case
 - [#109](https://github.com/nf-core/sarek/pull/109) - Update publication with F1000Research preprint
 - [#113](https://github.com/nf-core/sarek/pull/113) - Move social preview image
+- [#120](https://github.com/nf-core/sarek/pull/120) - Sync TEMPLATE
+- [#121](https://github.com/nf-core/sarek/pull/121) - Update `MultiQC` to `1.8`
+- [#126](https://github.com/nf-core/sarek/pull/126) - Update docs
 
 ### `Fixed`
 
 - [#83](https://github.com/nf-core/sarek/pull/83) - Fix some typos in `docs/input.md`
 - [#107](https://github.com/nf-core/sarek/pull/107) - Fix linting
 - [#110](https://github.com/nf-core/sarek/pull/110) - Fix `snpEff` report issue cf [#106](https://github.com/nf-core/sarek/issues/106)
+- [#126](https://github.com/nf-core/sarek/pull/126) - Fix `iGenomes` paths
+- [#127](https://github.com/nf-core/sarek/pull/127), [#128](https://github.com/nf-core/sarek/pull/128) - Fix `ASCAT`
 
 ### `Deprecated`
 
@@ -657,5 +647,4 @@
 
 ## [0.8] - 2016-11-16
 
-## [0.1] - 2016-04-05
->>>>>>> 8972a6c5
+## [0.1] - 2016-04-05