# nf-core/sarek: Changelog

All notable changes to this project will be documented in this file.

The format is based on [Keep a Changelog](http://keepachangelog.com/en/1.0.0/) and this project adheres to [Semantic Versioning](http://semver.org/spec/v2.0.0.html).

## dev

### `Added`

- [#76](https://github.com/nf-core/sarek/pull/76) - Add `GATK Spark` possibilities to Sarek
- [#87](https://github.com/nf-core/sarek/pull/87) - Add `GATK BaseRecalibrator` plot to `MultiQC` report

### `Changed`

- [#76](https://github.com/nf-core/sarek/pull/76) - Use `MarkDuplicatesSpark` instead of `MarkDuplicates`
- [#76](https://github.com/nf-core/sarek/pull/76) - Use `gatk4-spark` instead of `gatk4` in `environment.yml`
- [#80](https://github.com/nf-core/sarek/pull/80) - Re-bump `dev` branch
- [#85](https://github.com/nf-core/sarek/pull/85) - Use new merged vcf files for known indels to simplify setting up channel
<<<<<<< HEAD
- [#104](https://github.com/nf-core/sarek/pull/104) - Update Figure 1
=======
- [#107](https://github.com/nf-core/sarek/pull/107) - Switch params to snake_case
>>>>>>> 2b306db1

### `Fixed`

- [#83](https://github.com/nf-core/sarek/pull/83) - Fix some typos in `docs/input.md`
- [#107](https://github.com/nf-core/sarek/pull/107) - Fix linting

### `Deprecated`

- [#107](https://github.com/nf-core/sarek/pull/107) - `--annotateTools` is now deprecated, use `--annotate_tools` instead
- [#107](https://github.com/nf-core/sarek/pull/107) - `--cadd_InDels` is now deprecated, use `--cadd_indels` instead
- [#107](https://github.com/nf-core/sarek/pull/107) - `--cadd_InDels_tbi` is now deprecated, use `--cadd_indels_tbi` instead
- [#107](https://github.com/nf-core/sarek/pull/107) - `--cadd_WG_SNVs` is now deprecated, use `--cadd_wg_snvs` instead
- [#107](https://github.com/nf-core/sarek/pull/107) - `--cadd_WG_SNVs_tbi` is now deprecated, use `--cadd_wg_snvs_tbi` instead
- [#107](https://github.com/nf-core/sarek/pull/107) - `--maxMultiqcEmailFileSize` is now deprecated, use `--max_multiqc_email_size` instead
- [#107](https://github.com/nf-core/sarek/pull/107) - `--noGVCF` is now deprecated, use `--no_gvcf` instead
- [#107](https://github.com/nf-core/sarek/pull/107) - `--noStrelkaBP` is now deprecated, use `--no_strelka_bp` instead
- [#107](https://github.com/nf-core/sarek/pull/107) - `--nucleotidesPerSecond` is now deprecated, use `--nucleotides_per_second` instead
- [#107](https://github.com/nf-core/sarek/pull/107) - `--publishDirMode` is now deprecated, use `--publish_dir_mode` instead
- [#107](https://github.com/nf-core/sarek/pull/107) - `--saveGenomeIndex` is now deprecated, use `--save_reference` instead
- [#107](https://github.com/nf-core/sarek/pull/107) - `--skipQC` is now deprecated, use `--skip_qc` instead
- [#107](https://github.com/nf-core/sarek/pull/107) - `--snpEff_cache` is now deprecated, use `--snpeff_cache` instead
- [#107](https://github.com/nf-core/sarek/pull/107) - `--targetBed` is now deprecated, use `--target_bed` instead

### `Removed`

- [#107](https://github.com/nf-core/sarek/pull/107) - `--acLociGC` is now removed, use `--ac_loci_gc` instead
- [#107](https://github.com/nf-core/sarek/pull/107) - `--acLoci` is now removed, use `--ac_loci` instead
- [#107](https://github.com/nf-core/sarek/pull/107) - `--bwaIndex` is now removed, use `--bwa` instead
- [#107](https://github.com/nf-core/sarek/pull/107) - `--chrDir` is now removed, use `--chr_dir` instead
- [#107](https://github.com/nf-core/sarek/pull/107) - `--chrLength` is now removed, use `--chr_length` instead
- [#107](https://github.com/nf-core/sarek/pull/107) - `--dbsnpIndex` is now removed, use `--dbsnp_index` instead
- [#107](https://github.com/nf-core/sarek/pull/107) - `--fastaFai` is now removed, use `--fasta_fai` instead
- [#107](https://github.com/nf-core/sarek/pull/107) - `--genomeDict` is now removed, use `--dict` instead
- [#107](https://github.com/nf-core/sarek/pull/107) - `--genomeFile` is now removed, use `--fasta` instead
- [#107](https://github.com/nf-core/sarek/pull/107) - `--genomeIndex` is now removed, use `--fasta_fai` instead
- [#107](https://github.com/nf-core/sarek/pull/107) - `--germlineResourceIndex` is now removed, use `--germline_resource_index` instead
- [#107](https://github.com/nf-core/sarek/pull/107) - `--germlineResource` is now removed, use `--germline_resource` instead
- [#107](https://github.com/nf-core/sarek/pull/107) - `--igenomesIgnore` is now removed, use `--igenomes_ignore` instead
- [#107](https://github.com/nf-core/sarek/pull/107) - `--knownIndelsIndex` is now removed, use `--known_indels_index` instead
- [#107](https://github.com/nf-core/sarek/pull/107) - `--knownIndels` is now removed, use `--known_indels` instead
- [#107](https://github.com/nf-core/sarek/pull/107) - `--singleCPUMem` is now removed, use `--single_cpu_mem` instead
- [#107](https://github.com/nf-core/sarek/pull/107) - `--snpeffDb` is now removed, use `--snpeff_db` instead
- [#107](https://github.com/nf-core/sarek/pull/107) - `--vepCacheVersion` is now removed, use `--vep_cache_version` instead

## [2.5.2] - Jåkkåtjkaskajekna

Jåkkåtjkaskajekna is one of the two glaciers of the Ålkatj Massif.

### `Added`

- [#45](https://github.com/nf-core/sarek/pull/45) - Include Workflow figure in `README.md`
- [#46](https://github.com/nf-core/sarek/pull/46) - Add location to abstracts
- [#52](https://github.com/nf-core/sarek/pull/52) - Add support for mouse data `GRCm38`
- [#60](https://github.com/nf-core/sarek/pull/60) - Add `no_intervals` params
- [#60](https://github.com/nf-core/sarek/pull/60) - Add automatic generation of `intervals` file with `BuildIntervals` process
- [#60](https://github.com/nf-core/sarek/pull/60) - Add minimal support for minimal genome (only `fasta`, or `fasta` + `knownIndels`)
- [#60](https://github.com/nf-core/sarek/pull/60) - Add new processes (`IndexBamFile`, `IndexBamRecal`) to deal with optional usage of interval files and minimal genome
- [#60](https://github.com/nf-core/sarek/pull/60) - Add tests for minimal genome usage
- [#60](https://github.com/nf-core/sarek/pull/60) - Add new minimal genomes (`TAIR10`, `EB2`, `UMD3.1`, `bosTau8`, `WBcel235`, `ce10`, `CanFam3.1`, `canFam3`, `GRCz10`, `danRer10`, `BDGP6`, `dm6`, `EquCab2`, `equCab2`, `EB1`, `Galgal4`, `galGal4`, `Gm01`, `hg38`, `hg19`, `Mmul_1`, `mm10`, `IRGSP-1.0`, `CHIMP2.1.4`, `panTro4`, `Rnor_6.0`, `rn6`, `R64-1-1`, `sacCer3`, `EF2`, `Sbi1`, `Sscrofa10.2`, `susScr3`, `AGPv3`) to `igenomes.config`
- [#61](https://github.com/nf-core/sarek/pull/61) - Add params `split_fastq`
- [#61](https://github.com/nf-core/sarek/pull/61) - Add test `SPLITFASTQ`
- [#66](https://github.com/nf-core/sarek/pull/66) - Add `Sentieon` possibilities to Sarek

### `Changed`

- [#54](https://github.com/nf-core/sarek/pull/54) - Bump version to `2.5.2dev`
- [#60](https://github.com/nf-core/sarek/pull/60) - Some process (`BaseRecalibrator`, `ApplyBQSR`, `Mpileup`) have now optional usage of interval files
- [#60](https://github.com/nf-core/sarek/pull/60) - Update documentation
- [#71](https://github.com/nf-core/sarek/pull/71) - Update `README`
- [#71](https://github.com/nf-core/sarek/pull/71) - Update `CHANGELOG`
- [#74](https://github.com/nf-core/sarek/pull/74) - Update docs
- [#74](https://github.com/nf-core/sarek/pull/74) - Improve CI tests (both Jenkins and GitHub actions tests)
- [#74](https://github.com/nf-core/sarek/pull/74) - Move all CI from `ci-extra.yml` to `ci.yml`

### `Removed`

- [#46](https://github.com/nf-core/sarek/pull/46) - Remove mention of old `build.nf` script which was included in `main.nf`
- [#74](https://github.com/nf-core/sarek/pull/74) - Remove `download_image.sh` and `run_tests.sh` scripts
- [#76](https://github.com/nf-core/sarek/pull/76) - Remove `runOptions = "-u \$(id -u):\$(id -g)"` in `nextflow.config` to enable `Spark` possibilities

### `Fixed`

- [#40](https://github.com/nf-core/sarek/pull/40) - Fix issue with `publishDirMode` within `test` profile
- [#42](https://github.com/nf-core/sarek/pull/42) - Fix typos, and minor updates in `README.md`
- [#43](https://github.com/nf-core/sarek/pull/43) - Fix automated `VEP` builds with circleCI
- [#54](https://github.com/nf-core/sarek/pull/54) - Apply fixes from release `2.5.1`
- [#58](https://github.com/nf-core/sarek/pull/58) - Fix issue with `.interval_list` file from the `GATK` bundle [#56](https://github.com/nf-core/sarek/issues/56) that was not recognized in the `CreateIntervalsBed` process
- [#71](https://github.com/nf-core/sarek/pull/71) - Fix typos in `CHANGELOG`
- [#73](https://github.com/nf-core/sarek/pull/73) - Fix issue with label `memory_max` for `BaseRecalibrator` process [#72](https://github.com/nf-core/sarek/issues/72)

## [2.5.1] - Årjep-Ålkatjjekna

Årjep-Ålkatjjekna is one of the two glaciers of the Ålkatj Massif.

### `Added`

- [#53](https://github.com/nf-core/sarek/pull/53) - Release `2.5.1`

### `Fixed`

- [#48](https://github.com/nf-core/sarek/issues/48) - Fix `singularity.autoMounts` issue.
- [#49](https://github.com/nf-core/sarek/issues/49) - Use correct tag for annotation containers.
- [#50](https://github.com/nf-core/sarek/issues/50) - Fix paths for scripts.

## [2.5] - Ålkatj

Ålkatj is one of the main massif in the Sarek National Park.

Initial release of `nf-core/sarek`, created with the [nf-core](http://nf-co.re/) template.

### `Added`

- [#2](https://github.com/nf-core/sarek/pull/2) - Create `nf-core/sarek` `environment.yml` file
- [#2](https://github.com/nf-core/sarek/pull/2), [#3](https://github.com/nf-core/sarek/pull/3), [#4](https://github.com/nf-core/sarek/pull/4), [#5](https://github.com/nf-core/sarek/pull/5), [#7](https://github.com/nf-core/sarek/pull/7), [#9](https://github.com/nf-core/sarek/pull/9), [#10](https://github.com/nf-core/sarek/pull/10), [#11](https://github.com/nf-core/sarek/pull/11), [#12](https://github.com/nf-core/sarek/pull/12) - Add CI for `nf-core/sarek`
- [#3](https://github.com/nf-core/sarek/pull/3) - Add preprocessing to `nf-core/sarek`
- [#4](https://github.com/nf-core/sarek/pull/4) - Add variant calling to `nf-core/sarek` with `HaplotypeCaller`, and single mode `Manta` and `Strelka`
- [#5](https://github.com/nf-core/sarek/pull/5), [#34](https://github.com/nf-core/sarek/pull/34) - Add variant calling to `nf-core/sarek` with `Manta`, `Strelka`, `Strelka Best Practices`, `Mutect2`, `FreeBayes`, `ASCAT`, `ControlFREEC`
- [#6](https://github.com/nf-core/sarek/pull/6) - Add default containers for annotation to `nf-core/sarek`
- [#7](https://github.com/nf-core/sarek/pull/7) - Add `MultiQC`
- [#7](https://github.com/nf-core/sarek/pull/7) - Add annotation
- [#7](https://github.com/nf-core/sarek/pull/7) - Add social preview image in `png` and `svg` format
- [#7](https://github.com/nf-core/sarek/pull/7), [#8](https://github.com/nf-core/sarek/pull/8), [#11](https://github.com/nf-core/sarek/pull/11), [#21](https://github.com/nf-core/sarek/pull/21) - Add helper script `run_tests.sh` to run different tests
- [#7](https://github.com/nf-core/sarek/pull/7), [#8](https://github.com/nf-core/sarek/pull/8), [#9](https://github.com/nf-core/sarek/pull/9) - Add automatic build of specific containers for annotation for `GRCh37`, `GRCh38` and `GRCm38` using `CircleCI`
- [#7](https://github.com/nf-core/sarek/pull/7), [#8](https://github.com/nf-core/sarek/pull/8), [#9](https://github.com/nf-core/sarek/pull/9), [#11](https://github.com/nf-core/sarek/pull/11) - Add helper script `build_reference.sh` to build small reference from [nf-core/test-datasets:sarek](https://github.com/nf-core/test-datasets/tree/sarek)
- [#7](https://github.com/nf-core/sarek/pull/7), [#9](https://github.com/nf-core/sarek/pull/9), [#11](https://github.com/nf-core/sarek/pull/11), [#12](https://github.com/nf-core/sarek/pull/12) - Add helper script `download_image.sh` to download containers for testing
- [#8](https://github.com/nf-core/sarek/pull/8) - Add test configuration for easier testing
- [#9](https://github.com/nf-core/sarek/pull/9), [#11](https://github.com/nf-core/sarek/pull/11) - Add scripts for `ASCAT`
- [#10](https://github.com/nf-core/sarek/pull/10) - Add `TIDDIT` to detect structural variants
- [#11](https://github.com/nf-core/sarek/pull/11) - Add automatic build of specific containers for annotation for `CanFam3.1` using `CircleCI`
- [#11](https://github.com/nf-core/sarek/pull/11), [#12](https://github.com/nf-core/sarek/pull/12) - Add posters and abstracts
- [#12](https://github.com/nf-core/sarek/pull/12) - Add helper script `make_snapshot.sh` to make an archive for usage on a secure cluster
- [#12](https://github.com/nf-core/sarek/pull/12) - Add helper scripts `filter_locifile.py` and `selectROI.py`
- [#12](https://github.com/nf-core/sarek/pull/12) - Use `label` for processes configuration
- [#13](https://github.com/nf-core/sarek/pull/13) - Add Citation documentation
- [#13](https://github.com/nf-core/sarek/pull/13) - Add `BamQC` process
- [#13](https://github.com/nf-core/sarek/pull/13) - Add `CompressVCFsnpEff` and `CompressVCFvep` processes
- [#18](https://github.com/nf-core/sarek/pull/18) - Add `--no-reports` option for tests + add snpEff,VEP,merge to MULTIPLE test
- [#18](https://github.com/nf-core/sarek/pull/18) - Add logo to `MultiQC` report
- [#18](https://github.com/nf-core/sarek/pull/18), [#29](https://github.com/nf-core/sarek/pull/29) - Add params `--skipQC` to skip specified QC tools
- [#18](https://github.com/nf-core/sarek/pull/18) - Add possibility to download other genome for `sareksnpeff` and `sarekvep` containers
- [#20](https://github.com/nf-core/sarek/pull/20) - Add `markdownlint` config file
- [#21](https://github.com/nf-core/sarek/pull/21) - Add tests for latest `Nextflow` version as well
- [#21](https://github.com/nf-core/sarek/pull/21) - Add `genomes.config` for genomes without `AWS iGenomes`
- [#24](https://github.com/nf-core/sarek/pull/24) - Added `GATK4 Mutect2` calling and filtering
- [#27](https://github.com/nf-core/sarek/pull/27), [#30](https://github.com/nf-core/sarek/pull/30) - Use Github actions for CI, linting and branch protection
- [#31](https://github.com/nf-core/sarek/pull/31) - Add `nf-core lint`
- [#31](https://github.com/nf-core/sarek/pull/31) - Add extra CI to `GitHub Actions` nf-core extra CI
- [#35](https://github.com/nf-core/sarek/pull/35) - Building indexes from [nf-core/test-datasets:sarek](https://github.com/nf-core/test-datasets/tree/sarek) for CI and small tests

### `Changed`

- [#1](https://github.com/nf-core/sarek/pull/1), [#2](https://github.com/nf-core/sarek/pull/2), [#3](https://github.com/nf-core/sarek/pull/3), [#4](https://github.com/nf-core/sarek/pull/4), [#5](https://github.com/nf-core/sarek/pull/5), [#6](https://github.com/nf-core/sarek/pull/6), [#7](https://github.com/nf-core/sarek/pull/7), [#8](https://github.com/nf-core/sarek/pull/8), [#9](https://github.com/nf-core/sarek/pull/9), [#10](https://github.com/nf-core/sarek/pull/10), [#11](https://github.com/nf-core/sarek/pull/11), [#12](https://github.com/nf-core/sarek/pull/12), [#18](https://github.com/nf-core/sarek/pull/18), [#20](https://github.com/nf-core/sarek/pull/20), [#21](https://github.com/nf-core/sarek/pull/21), [#23](https://github.com/nf-core/sarek/pull/23), [#29](https://github.com/nf-core/sarek/pull/29) - Update docs
- [#4](https://github.com/nf-core/sarek/pull/4) - Update `cancerit-allelecount` from `2.1.2` to `4.0.2`
- [#4](https://github.com/nf-core/sarek/pull/4) - Update `gatk4` from `4.1.1.0` to `4.1.2.0`
- [#7](https://github.com/nf-core/sarek/pull/7), [#23](https://github.com/nf-core/sarek/pull/23) - `--sampleDir` is now deprecated, use `--input` instead
- [#7](https://github.com/nf-core/sarek/pull/8), [#23](https://github.com/nf-core/sarek/pull/23) - `--annotateVCF` is now deprecated, use `--input` instead
- [#8](https://github.com/nf-core/sarek/pull/8), [#12](https://github.com/nf-core/sarek/pull/12) - Improve helper script `build.nf` for downloading and building reference files
- [#9](https://github.com/nf-core/sarek/pull/9) - `ApplyBQSR` is now parallelized
- [#9](https://github.com/nf-core/sarek/pull/9) - Fastq files are named following "${idRun}_R1.fastq.gz" in the `FastQC` output for easier reporting
- [#9](https://github.com/nf-core/sarek/pull/9) - Status is now a map with `idpatient`, `idsample` as keys (ie: `status = statusMap[idPatient, idSample]`)
- [#9](https://github.com/nf-core/sarek/pull/9) - Use `ensembl-vep` `95.2` instead of `96.0`
- [#11](https://github.com/nf-core/sarek/pull/11) - Summary HTML from `VEP` is now in the `Reports` directory
- [#12](https://github.com/nf-core/sarek/pull/12) - Update configuration files
- [#12](https://github.com/nf-core/sarek/pull/12) - Disable `Docker` in `singularity` profile
- [#12](https://github.com/nf-core/sarek/pull/12) - Disable `Singularity` in `docker` profile
- [#12](https://github.com/nf-core/sarek/pull/12) - Disable `Docker` and `Singularity` in `conda` profile
- [#12](https://github.com/nf-core/sarek/pull/12) - Simplify `check_max()` function
- [#13](https://github.com/nf-core/sarek/pull/13) - Merge `BamQCmapped` and `BamQCrecalibrated` processes into `BamQC` process
- [#13](https://github.com/nf-core/sarek/pull/13) - Split `CompressVCF` process into `CompressVCFsnpEff` and `CompressVCFvep` processes
- [#16](https://github.com/nf-core/sarek/pull/16) - Make scripts in `bin/` and `scripts/` executable
- [#18](https://github.com/nf-core/sarek/pull/18) - Use `--no-reports` for TravisCI testing
- [#18](https://github.com/nf-core/sarek/pull/18) - Add `--no-reports` for all tests but MULTIPLE in Jenkins
- [#18](https://github.com/nf-core/sarek/pull/18), [#29](https://github.com/nf-core/sarek/pull/29) - `--noReports` is now `--skipQC all`
- [#18](https://github.com/nf-core/sarek/pull/18), [#21](https://github.com/nf-core/sarek/pull/21) - Update logo
- [#21](https://github.com/nf-core/sarek/pull/21) - Moved `smallGRCh37` path to `genomes.config`
- [#23](https://github.com/nf-core/sarek/pull/23) - Rename `genomeFile`, `genomeIndex` and  `genomeDict` by `fasta`, `fastaFai` and `dict`
- [#23](https://github.com/nf-core/sarek/pull/23) - `--sample` is now deprecated, use `--input` instead
- [#23](https://github.com/nf-core/sarek/pull/23) - `--genomeFile` is now deprecated, use `--fasta` instead
- [#23](https://github.com/nf-core/sarek/pull/23) - `--genomeIndex` is now deprecated, use `--fastaFai` instead
- [#23](https://github.com/nf-core/sarek/pull/23) - `--genomeDict` is now deprecated, use `--dict` instead
- [#24](https://github.com/nf-core/sarek/pull/24) - `AWS iGenomes` config now contains germline resource for `GATK4 Mutect2`
- [#30](https://github.com/nf-core/sarek/pull/30) - Simplify code for `MapReads` process
- [#24](https://github.com/nf-core/sarek/pull/24) - `AWS iGenomes` config now contains germline resource for `GATK4 Mutect2`
- [#31](https://github.com/nf-core/sarek/pull/31) - Move extra CI to `GitHub Actions` nf-core extra CI
- [#32](https://github.com/nf-core/sarek/pull/32), [#33](https://github.com/nf-core/sarek/pull/33) - Install `ASCAT` with `conda` in the `environment.yml` file
- [#33](https://github.com/nf-core/sarek/pull/33) - Use `workflow.manifest.version` to specify workflow version in path to scripts for `ControlFREEC` and `VEP` processes
- [#35](https://github.com/nf-core/sarek/pull/35) - Building indexes is now done in `main.nf`
- [#35](https://github.com/nf-core/sarek/pull/35) - `build.nf` script now only download cache, so renamed to `downloadcache.nf`
- [#35](https://github.com/nf-core/sarek/pull/35) - Use `tabix` instead of `IGVtools` to build vcf indexes
- [#35](https://github.com/nf-core/sarek/pull/35) - Refactor references handling
- [#35](https://github.com/nf-core/sarek/pull/35) - Use Channel values instead of `referenceMap`
- [#37](https://github.com/nf-core/sarek/pull/37) - Bump version for Release
- [#38](https://github.com/nf-core/sarek/pull/38) - File names before merge is based on `${idSample}_${idRun}` instead of `${idRun}`

### `Removed`

- [#9](https://github.com/nf-core/sarek/pull/9) - Removed `relatedness2` graph from `vcftools stats`
- [#13](https://github.com/nf-core/sarek/pull/13) - Removed `BamQCmapped` and `BamQCrecalibrated` processes
- [#13](https://github.com/nf-core/sarek/pull/13) - Removed `CompressVCF`
- [#18](https://github.com/nf-core/sarek/pull/18) - Removed params `--noReports`
- [#24](https://github.com/nf-core/sarek/pull/18) - Removed `GATK3.X Mutect2`
- [#31](https://github.com/nf-core/sarek/pull/31) - Remove extra CI from `Travis CI` and `GitHub Actions` nf-core CI
- [#32](https://github.com/nf-core/sarek/pull/32), [#35](https://github.com/nf-core/sarek/pull/35) - Clean up `environment.yml` file
- [#35](https://github.com/nf-core/sarek/pull/35) - Remove building indexes from `build.nf` script
- [#35](https://github.com/nf-core/sarek/pull/35) - Remove helper script `build_reference.sh`
- [#35](https://github.com/nf-core/sarek/pull/35) - Remove `IGVtools`
- [#35](https://github.com/nf-core/sarek/pull/35) - Remove `Mutect2` from `MULTIPLE` test
- [#35](https://github.com/nf-core/sarek/pull/35) - Remove `referenceMap` and `defineReferenceMap()` and use Channel values instead

### `Fixed`

- [#3](https://github.com/nf-core/sarek/pull/3) - Fix `Docker` ownership
- [#11](https://github.com/nf-core/sarek/pull/11) - Fix `MergeMpileup` PublishDir
- [#13](https://github.com/nf-core/sarek/pull/13) - Fix merge in annotation
- [#14](https://github.com/nf-core/sarek/pull/14) - Fix output name for vcf files
- [#16](https://github.com/nf-core/sarek/pull/16) - Fix path to `Rscript`
- [#18](https://github.com/nf-core/sarek/pull/18) - Improve cpu usage
- [#18](https://github.com/nf-core/sarek/pull/18) - Use same font for `nf-core` and `sarek` in ascii art
- [#20](https://github.com/nf-core/sarek/pull/20) - Use new logo in README
- [#20](https://github.com/nf-core/sarek/pull/20) - Fix path to references genomes
- [#22](https://github.com/nf-core/sarek/pull/22) - Fix `--singleCPUMem` issue
- [#30](https://github.com/nf-core/sarek/pull/30) - Fix choice between `inputPairReadsFastQC` and `inputBAMFastQC` channels
- [#31](https://github.com/nf-core/sarek/pull/31) - Fix badges according to nf-core lint
- [#31](https://github.com/nf-core/sarek/pull/31) - Fix `rcolorbrewer` version according to nf-core lint
- [#33](https://github.com/nf-core/sarek/pull/33) - Fix MD Linting
- [#38](https://github.com/nf-core/sarek/pull/38) - Avoid collision in `MultiQC`
- [#39](https://github.com/nf-core/sarek/pull/39) - Fix `ch_dbsnp` channel

### `Deprecated`

- [#23](https://github.com/nf-core/sarek/pull/23) - `--sample` is now deprecated, use `--input` instead
- [#23](https://github.com/nf-core/sarek/pull/23) - `--genomeFile` is now deprecated, use `--fasta` instead
- [#23](https://github.com/nf-core/sarek/pull/23) - `--genomeIndex` is now deprecated, use `--fastaFai` instead
- [#23](https://github.com/nf-core/sarek/pull/23) - `--genomeDict` is now deprecated, use `--dict` instead
- [#29](https://github.com/nf-core/sarek/pull/29) - `--noReports` is now deprecated, use `--skipQC all`

## [2.3.FIX1] - 2019-03-04

### `Fixed`

- [#742](https://github.com/SciLifeLab/Sarek/pull/742) - Fix output dirs (`HaplotypeCaller` that was not recognized by `annotate.nf` introduced by [#728](https://github.com/SciLifeLab/Sarek/pull/728))

## [2.3] - Äpar - 2019-02-27

Äpar is one of the main massif in the Sarek National Park.

### `Added`

- [#628](https://github.com/SciLifeLab/Sarek/pull/628), [#722](https://github.com/SciLifeLab/Sarek/pull/722) - `ASCAT` now use `.gc` file
- [#712](https://github.com/SciLifeLab/Sarek/pull/712), [#718](https://github.com/SciLifeLab/Sarek/pull/718) - Added possibilities to run Sarek with `conda`
- [#719](https://github.com/SciLifeLab/Sarek/pull/719) - Annotation documentation
- [#719](https://github.com/SciLifeLab/Sarek/pull/719) - Helper script to download `snpeff` and `VEP` cache files
- [#719](https://github.com/SciLifeLab/Sarek/pull/719) - New `--annotation_cache`, `--snpEff_cache`, `--vep_cache` parameters
- [#719](https://github.com/SciLifeLab/Sarek/pull/719) - Possibility to use cache wen annotating with `snpEff` and `VEP`
- [#722](https://github.com/SciLifeLab/Sarek/pull/722) - Add path to ASCAT `.gc` file in `igenomes.config`
- [#728](https://github.com/SciLifeLab/Sarek/pull/728) - Update `Sarek-data` submodule with multiple patients TSV file
- [#732](https://github.com/SciLifeLab/Sarek/pull/732) - Add `cadd_WG_SNVs`, `cadd_WG_SNVs_tbi`, `cadd_InDels`, `cadd_InDels_tbi` and `cadd_cache` params
- [#732](https://github.com/SciLifeLab/Sarek/pull/732) - Add `tabix` indexed cache for `VEP`
- [#732](https://github.com/SciLifeLab/Sarek/pull/732) - New `DownloadCADD` process to download CADD files
- [#732](https://github.com/SciLifeLab/Sarek/pull/732) - Specify values for `cadd_WG_SNVs`, `cadd_WG_SNVs_tbi`, `cadd_InDels`, `cadd_InDels_tbi` and `cadd_cache` params in `munin.conf` file
- [#732](https://github.com/SciLifeLab/Sarek/pull/732) - Use `cadd_cache` param for optional use of CADD VEP plugin in `annotate.nf`
- [#732](https://github.com/SciLifeLab/Sarek/pull/732) - `VEP` cache has now fasta files for `--HGVS`
- [#735](https://github.com/SciLifeLab/Sarek/pull/735) - Added `--exome` for `Manta`, and for `StrelkaBP`
- [#735](https://github.com/SciLifeLab/Sarek/pull/735) - Added `Travis CI` test for targeted

### `Changed`

- [#710](https://github.com/SciLifeLab/Sarek/pull/710) - Improve release checklist and script
- [#711](https://github.com/SciLifeLab/Sarek/pull/711) - Improve configuration priorities
- [#716](https://github.com/SciLifeLab/Sarek/pull/716) - Update paths to containers and `AWS iGenomes`
- [#717](https://github.com/SciLifeLab/Sarek/pull/717) - `checkFileExtension` has changed to `hasExtension`, and now only verify if file has extension
- [#717](https://github.com/SciLifeLab/Sarek/pull/717) - `fastqFiles` renamed to `inputFiles`
- [#717](https://github.com/SciLifeLab/Sarek/pull/717) - `mapping` step can now map BAM files too
- [#717](https://github.com/SciLifeLab/Sarek/pull/717) - `MapReads` can now convert BAM to FASTQ and feed it to BWA on the fly
- [#717](https://github.com/SciLifeLab/Sarek/pull/717), [#732](https://github.com/SciLifeLab/Sarek/pull/732) - Update documentation
- [#719](https://github.com/SciLifeLab/Sarek/pull/719) - `snpeff` and `vep` containers are now built with `conda`
- [#719](https://github.com/SciLifeLab/Sarek/pull/719) - `vepCacheVersion` is now defined in `conf/genomes.config` or `conf/igenomes.config`
- [#722](https://github.com/SciLifeLab/Sarek/pull/722) - Add path to ASCAT `.gc` file in `igenomes.config`
- [#722](https://github.com/SciLifeLab/Sarek/pull/722) - Update `Sarek-data` submodule
- [#723](https://github.com/SciLifeLab/Sarek/pull/723), [#725](https://github.com/SciLifeLab/Sarek/pull/725) - Update docs
- [#724](https://github.com/SciLifeLab/Sarek/pull/724) - Improved `AWS batch` configuration
- [#728](https://github.com/SciLifeLab/Sarek/pull/728) - Improved usage of `targetBED` params
- [#728](https://github.com/SciLifeLab/Sarek/pull/728) - `Strelka` Best Practices output is now prefixed with `StrelkaBP_`
- [#728](https://github.com/SciLifeLab/Sarek/pull/728) - VCFs and Annotated VCFs are now ordered by Patient, then tools
- [#732](https://github.com/SciLifeLab/Sarek/pull/732) - Merge `buildContainers.nf` and `buildReferences.nf` in `build.nf`
- [#732](https://github.com/SciLifeLab/Sarek/pull/732) - Reduce number of CPUs for `RunVEP` to `4` cf: [VEP docs](https://www.ensembl.org/info/docs/tools/vep/script/vep_other.html)
- [#732](https://github.com/SciLifeLab/Sarek/pull/732) - Update `VEP` from `95.1` to `95.2`

### `Removed`

- [#715](https://github.com/SciLifeLab/Sarek/pull/715) - Remove `defReferencesFiles` function from `buildReferences.nf`
- [#719](https://github.com/SciLifeLab/Sarek/pull/719) - `snpEff` base container is no longer used
- [#721](https://github.com/SciLifeLab/Sarek/pull/721) - Remove `COSMIC` docs
- [#728](https://github.com/SciLifeLab/Sarek/pull/728) - Remove `defineDirectoryMap()`
- [#732](https://github.com/SciLifeLab/Sarek/pull/732) - Remove `--database` option for VEP cf: [VEP docs](https://www.ensembl.org/info/docs/tools/vep/script/vep_other.html)

### `Fixed`

- [#720](https://github.com/SciLifeLab/Sarek/pull/720) - `bamQC` is now run on the recalibrated bams, and not after `MarkDuplicates`
- [#726](https://github.com/SciLifeLab/Sarek/pull/726) - Fix `Ascat` ref file input (one file can't be a set)
- [#727](https://github.com/SciLifeLab/Sarek/pull/727) - `bamQC` outputs are no longer overwritten (name of dir is now the file instead of sample)
- [#728](https://github.com/SciLifeLab/Sarek/pull/728) - Fix issue with annotation that was consuming `cache` channels
- [#728](https://github.com/SciLifeLab/Sarek/pull/728) - Fix multi sample TSV file [#691](https://github.com/SciLifeLab/Sarek/issues/691)
- [#733](https://github.com/SciLifeLab/Sarek/pull/733) - Fix the possibility to specify reference files on the command line

## [2.2.2] - 2018-12-19

### `Added`

- [#671](https://github.com/SciLifeLab/Sarek/pull/671) - New `publishDirMode` param and docs
- [#673](https://github.com/SciLifeLab/Sarek/pull/673), [#675](https://github.com/SciLifeLab/Sarek/pull/675),  [#676](https://github.com/SciLifeLab/Sarek/pull/676) - Profiles for BinAC and CFC clusters in Tübingen
- [#679](https://github.com/SciLifeLab/Sarek/pull/679) - Add container for `CreateIntervalBeds`
- [#692](https://github.com/SciLifeLab/Sarek/pull/692), [#697](https://github.com/SciLifeLab/Sarek/pull/697) - Add `AWS iGenomes` possibilities (within `conf/igenomes.conf`)
- [#694](https://github.com/SciLifeLab/Sarek/pull/694) - Add monochrome and grey logos for light or dark background
- [#698](https://github.com/SciLifeLab/Sarek/pull/698) - Add btb profile for munin server
- [#702](https://github.com/SciLifeLab/Sarek/pull/702) - Add `font-ttf-dejavu-sans-mono` `2.37` and `fontconfig` `2.12.6` to container

### `Changed`

- [#663](https://github.com/SciLifeLab/Sarek/pull/663) - Update `do_release.sh` script
- [#671](https://github.com/SciLifeLab/Sarek/pull/671) - `publishDir` modes are now params
- [#677](https://github.com/SciLifeLab/Sarek/pull/677), [#698](https://github.com/SciLifeLab/Sarek/pull/698), [#703](https://github.com/SciLifeLab/Sarek/pull/703) - Update docs
- [#678](https://github.com/SciLifeLab/Sarek/pull/678) - Changing `VEP` to `v92` and adjusting CPUs for `VEP`
- [#679](https://github.com/SciLifeLab/Sarek/pull/679) - Update old `awsbatch` configuration
- [#682](https://github.com/SciLifeLab/Sarek/pull/682) - Specifications for memory and cpus for `awsbatch`
- [#693](https://github.com/SciLifeLab/Sarek/pull/693) - `Qualimap bamQC` is now ran after mapping and after recalibration for better QC
- [#700](https://github.com/SciLifeLab/Sarek/pull/700) - Update `GATK` to `4.0.9.0`
- [#702](https://github.com/SciLifeLab/Sarek/pull/702) - Update `FastQC` to `0.11.8`
- [#705](https://github.com/SciLifeLab/Sarek/pull/705) - Change `--TMP_DIR` by `--tmp-dir` for `GATK` `4.0.9.0` `BaseRecalibrator`
- [#706](https://github.com/SciLifeLab/Sarek/pull/706) - Update `Travis CI` testing

### `Fixed`

- [#665](https://github.com/SciLifeLab/Sarek/pull/665) - Input bam file now has always the same name (whether it is from a single fastq pair or multiple) in the `MarkDuplicates` process, so metrics too
- [#672](https://github.com/SciLifeLab/Sarek/pull/672) - Process `PullSingularityContainers` from `buildContainers.nf` now expect a file with the correct `.simg` extension for singularity images, and no longer the `.img` one.
- [#679](https://github.com/SciLifeLab/Sarek/pull/679) - Add `publishDirMode` for `germlineVC.nf`
- [#700](https://github.com/SciLifeLab/Sarek/pull/700) - Fix [#699](https://github.com/SciLifeLab/Sarek/issues/699) missing DP in the FORMAT column VCFs for Mutect2
- [#702](https://github.com/SciLifeLab/Sarek/pull/702) - Fix [#701](https://github.com/SciLifeLab/Sarek/issues/701)
- [#705](https://github.com/SciLifeLab/Sarek/pull/705) - Fix [#704](https://github.com/SciLifeLab/Sarek/issues/704)

## [2.2.1] - 2018-10-04

### `Changed`

- [#646](https://github.com/SciLifeLab/Sarek/pull/646) - Update [`pathfindr`](https://github.com/NBISweden/pathfindr) submodule
- [#659](https://github.com/SciLifeLab/Sarek/pull/659) - Update `Nextflow` to `0.32.0`
- [#660](https://github.com/SciLifeLab/Sarek/pull/660) - Update docs

### `Fixed`

- [#657](https://github.com/SciLifeLab/Sarek/pull/657) - Fix `RunMultiQC.nf` bug
- [#659](https://github.com/SciLifeLab/Sarek/pull/659) - Fix bugs due to updating `Nextflow`

## [2.2.0] - Skårki - 2018-09-21

Skårki is one of the main massif in the Sarek National Park.

### `Added`

- [#613](https://github.com/SciLifeLab/Sarek/pull/613) - Add Issue Templates (bug report and feature request)
- [#614](https://github.com/SciLifeLab/Sarek/pull/614) - Add PR Template
- [#615](https://github.com/SciLifeLab/Sarek/pull/615) - Add presentation
- [#616](https://github.com/SciLifeLab/Sarek/pull/616) - Update documentation
- [#620](https://github.com/SciLifeLab/Sarek/pull/620) - Add `tmp/` to `.gitignore`
- [#625](https://github.com/SciLifeLab/Sarek/pull/625) - Add [`pathfindr`](https://github.com/NBISweden/pathfindr) as a submodule
- [#635](https://github.com/SciLifeLab/Sarek/pull/635) - To process targeted sequencing with a target BED
- [#639](https://github.com/SciLifeLab/Sarek/pull/639) - Add a complete example analysis to docs
- [#640](https://github.com/SciLifeLab/Sarek/pull/640), [#642](https://github.com/SciLifeLab/Sarek/pull/642) - Add helper script for changing version number

### `Changed`

- [#608](https://github.com/SciLifeLab/Sarek/pull/608) - Update `Nextflow` required version
- [#615](https://github.com/SciLifeLab/Sarek/pull/615) - Use `splitCsv` instead of `readlines`
- [#616](https://github.com/SciLifeLab/Sarek/pull/616) - Update `CHANGELOG`
- [#621](https://github.com/SciLifeLab/Sarek/pull/621), [#638](https://github.com/SciLifeLab/Sarek/pull/638) - Improve install script
- [#621](https://github.com/SciLifeLab/Sarek/pull/621), [#638](https://github.com/SciLifeLab/Sarek/pull/638) - Simplify tests
- [#627](https://github.com/SciLifeLab/Sarek/pull/627), [#629](https://github.com/SciLifeLab/Sarek/pull/629), [#637](https://github.com/SciLifeLab/Sarek/pull/637) - Refactor docs
- [#629](https://github.com/SciLifeLab/Sarek/pull/629) - Refactor config
- [#632](https://github.com/SciLifeLab/Sarek/pull/632) - Use 2 threads and 2 cpus `FastQC` processes
- [#637](https://github.com/SciLifeLab/Sarek/pull/637) - Update tool version gathering
- [#638](https://github.com/SciLifeLab/Sarek/pull/638) - Use correct `.simg` extension for Singularity images
- [#639](https://github.com/SciLifeLab/Sarek/pull/639) - Smaller refactoring of the docs
- [#640](https://github.com/SciLifeLab/Sarek/pull/640) - Update RELEASE_CHECKLIST
- [#642](https://github.com/SciLifeLab/Sarek/pull/642) - `MultiQC` 1.5 -> 1.6
- [#642](https://github.com/SciLifeLab/Sarek/pull/642) - `Qualimap` 2.2.2a -> 2.2.2b
- [#642](https://github.com/SciLifeLab/Sarek/pull/642) - Update `conda` channel order priorities
- [#642](https://github.com/SciLifeLab/Sarek/pull/642) - `VCFanno` 0.2.8 -> 0.3.0
- [#642](https://github.com/SciLifeLab/Sarek/pull/642) - `VCFtools` 0.1.15 -> 0.1.16

### `Removed`

- [#616](https://github.com/SciLifeLab/Sarek/pull/616) - Remove old Issue Template
- [#629](https://github.com/SciLifeLab/Sarek/pull/629) - Remove old Dockerfiles
- [#637](https://github.com/SciLifeLab/Sarek/pull/637) - Remove old comments

### `Fixed`

- [#621](https://github.com/SciLifeLab/Sarek/pull/621) - Fix `VEP` tests
- [#637](https://github.com/SciLifeLab/Sarek/pull/637) - Fix links in MD files

## [2.1.0] - Ruotes - 2018-08-14

Ruotes is one of the main massif in the Sarek National Park.

### `Added`

- [#555](https://github.com/SciLifeLab/Sarek/pull/555) - `snpEff` output into `VEP`
- [#556](https://github.com/SciLifeLab/Sarek/pull/556) - `Strelka` Best Practices
- [#563](https://github.com/SciLifeLab/Sarek/pull/563) - Use `SnpEFF` reports in `MultiQC`
- [#568](https://github.com/SciLifeLab/Sarek/pull/568) - `VCFTools` process `RunVcftools` for QC
- [#574](https://github.com/SciLifeLab/Sarek/pull/574), [#580](https://github.com/SciLifeLab/Sarek/pull/580) - Abstracts for `NPMI`, `JOBIM` and  `EACR25`
- [#577](https://github.com/SciLifeLab/Sarek/pull/577) - New repository for testing: [Sarek-data](https://github.com/SciLifeLab/Sarek-data)
- [#595](https://github.com/SciLifeLab/Sarek/pull/595) - New library `QC` for functions `bamQC`, `bcftools`, `samtoolsStats`, `vcftools`, `getVersionBCFtools`, `getVersionGATK`, `getVersionManta`, `getVersionSnpEFF`, `getVersionStrelka`, `getVersionVCFtools`, `getVersionVEP`
- [#595](https://github.com/SciLifeLab/Sarek/pull/595) - New Processes `GetVersionBCFtools`, `GetVersionGATK`, `GetVersionManta`, `GetVersionSnpEFF`, `GetVersionStrelka`, `GetVersionVCFtools`, `GetVersionVEP`
- [#595](https://github.com/SciLifeLab/Sarek/pull/595) - New `Python` script `bin/scrape_tool_versions.py` inspired by @ewels and @apeltzer
- [#595](https://github.com/SciLifeLab/Sarek/pull/595) - New QC Process `RunVcftools`
- [#596](https://github.com/SciLifeLab/Sarek/pull/596) - New profile for `BinAC` cluster
- [#597](https://github.com/SciLifeLab/Sarek/pull/597) - New function `sarek_ascii()` in `SarekUtils`
- [#599](https://github.com/SciLifeLab/Sarek/pull/599), [#602](https://github.com/SciLifeLab/Sarek/pull/602) - New Process `CompressVCF`
- [#601](https://github.com/SciLifeLab/Sarek/pull/601), [#603](https://github.com/SciLifeLab/Sarek/pull/603) - Container for `GATK4`
- [#606](https://github.com/SciLifeLab/Sarek/pull/606) - Add test data as a submodule from [`Sarek-data`](https://github.com/SciLifeLab/Sarek-data)
- [#608](https://github.com/SciLifeLab/Sarek/pull/608) - Add documentation on how to install Nextflow on `bianca`

### `Changed`

- [#557](https://github.com/SciLifeLab/Sarek/pull/557), [#583](https://github.com/SciLifeLab/Sarek/pull/583), [#585](https://github.com/SciLifeLab/Sarek/pull/585), [#588](https://github.com/SciLifeLab/Sarek/pull/588) - Update help
- [#560](https://github.com/SciLifeLab/Sarek/pull/560) - `GitHub` langage for the repository is now `Nextflow`
- [#561](https://github.com/SciLifeLab/Sarek/pull/561) - `do_all.sh` build only containers for one genome reference (default `GRCh38`) only
- [#571](https://github.com/SciLifeLab/Sarek/pull/571) - Only one container for all QC tools
- [#582](https://github.com/SciLifeLab/Sarek/pull/582), [#587](https://github.com/SciLifeLab/Sarek/pull/587) - Update figures
- [#595](https://github.com/SciLifeLab/Sarek/pull/595) - Function `defineDirectoryMap()` is now part of `SarekUtils`
- [#595](https://github.com/SciLifeLab/Sarek/pull/595) - Process `GenerateMultiQCconfig` replace by function `createMultiQCconfig()`
- [#597](https://github.com/SciLifeLab/Sarek/pull/597) - `extractBams()` now takes an extra parameter.
- [#597](https://github.com/SciLifeLab/Sarek/pull/597) - Move `checkFileExtension()`, `checkParameterExistence()`, `checkParameterList()`, `checkReferenceMap()`, `checkRefExistence()`, `extractBams()`, `extractGenders()`, `returnFile()`, `returnStatus()` and `returnTSV()` functions to `SarekUtils`
- [#597](https://github.com/SciLifeLab/Sarek/pull/597) - Reduce data footprint for Process `CreateRecalibrationTable`
- [#597](https://github.com/SciLifeLab/Sarek/pull/597) - Replace deprecated operator `phase` by `join`.
- [#599](https://github.com/SciLifeLab/Sarek/pull/599) - Merge is tested with `ANNOTATEALL`
- [#604](https://github.com/SciLifeLab/Sarek/pull/604) - Synching `GRCh38` `wgs_calling_regions` bedfiles
- [#607](https://github.com/SciLifeLab/Sarek/pull/607) - One container approach
- [#607](https://github.com/SciLifeLab/Sarek/pull/607) - Update to `GATK4`
- [#608](https://github.com/SciLifeLab/Sarek/pull/608) - Update `Nextflow` required version
- [#616](https://github.com/SciLifeLab/Sarek/pull/616) - Update `CHANGELOG`
- [#617](https://github.com/SciLifeLab/Sarek/pull/617) - Replace deprecated `Nextflow ``$name` syntax with `withName`

### `Fixed`

- [#560](https://github.com/SciLifeLab/Sarek/pull/560) - Display message for `repository` and `containerPath`
- [#566](https://github.com/SciLifeLab/Sarek/pull/566) - `slurmDownload` profile
- [#579](https://github.com/SciLifeLab/Sarek/pull/579), [#584](https://github.com/SciLifeLab/Sarek/pull/584) - `Manta` output reorganized after modification for `Strelka Best Practices` process
- [#585](https://github.com/SciLifeLab/Sarek/pull/583) - Trace file is plain txt
- [#590](https://github.com/SciLifeLab/Sarek/pull/590), [#593](https://github.com/SciLifeLab/Sarek/pull/593) - Fix `Singularity` installation in `Travis CI` testing
- [#598](https://github.com/SciLifeLab/Sarek/pull/598), [#601](https://github.com/SciLifeLab/Sarek/pull/601) - Fixes for  `Python` script `selectROI.py` to work with `CLC` viewer

### `Removed`

- [#607](https://github.com/SciLifeLab/Sarek/pull/607) - Remove `Mutect1`

## [2.0.0] - 2018-03-23

First release under the `Sarek` name, from the National Park in Northern Sweden

### `Added`

- Basic wrapper script
- Abstract, posters and figures
- ROI selector and `FreeBayes` sanitizer scripts
- New logo and icon for the project
- Check for existing tumor/normal channel
- `SarekUtils` with `checkParams()`, `checkParameterList()`, `checkParameterExistence()` and `isAllowedParams()` functions
- Some `runOptions` for `docker` (prevent some user right problem)
- This `CHANGELOG`

### `Changed`

- `CAW` is now `Sarek`
- Dissect Workflow in 5 new scripts: `annotate.nf`, `main.nf`, `germlineVC.nf`, `runMultiQC.nf` and `somaticVC.nf`
- `report.html`, `timeline.html` and `trace.html` are generated in `Reports/`
- `--version` is now used to define the workflow version
- Most params are now defined in the `base.config` file instead of in the scripts
- Update `RELEASE_CHECKLIST.md`
- `checkParams()`, `checkParameterList()`, `checkParameterExistence()` and `isAllowedParams()` in script functions are now called within `SarekUtils`
- `nf_required_version` is now `params.nfRequiredVersion`
- In `buildReferences.nf` script, channels now begin by `ch_`, and files by `f_`
- Use `PublishDir mode: 'link'` instead of `copy`
- `directoryMap` now contains `params.outDir`
- [#539](https://github.com/SciLifeLab/Sarek/issues/539) - Use Nextflow support of scratch
- Reordered `Travis CI` tests
- Update documentation
- `MultiQC` version in container from v`1.4` to v`1.5`
- `vepgrch37` container base image from `release_90.6` to `release_92`
- `vepgrch38` container base image from `release_90.6` to `release_92`
- `VEP` version in containers from v`90` to v`91`
- `nucleotidesPerSecond` is now `params.nucleotidesPerSecond`
- Default `params.tag` is now `latest` instead of current version, so `--tag` needs to be specified with the right version to be sure of using the `containers` corresponding

### `Deprecated`

- `standard` profile
- `uppmax-localhost.config` file

### `Removed`

- `scripts/skeleton_batch.sh`
- Old data and tsv files
- `UPPMAX` directories from containers
- `--step` in `annotate.nf`, `germlineVC.nf` and `somatic.nf`
- Some `runOptions` for `Singularity` (binding not needed anymore on `UPPMAX`)
- `download` profile

### `Fixed`

- [#530](https://github.com/SciLifeLab/Sarek/issues/530) - Use `$PWD` for default `outDir`
- [#533](https://github.com/SciLifeLab/Sarek/issues/533) - Replace `VEP` `--pick` option by `--per_gene`

## [1.2.5] - 2018-01-18

### `Added`

- `Zenodo` for DOI
- Delivery README
- Document use of the `--sampleDir` option
- Contributing Guidelines
- Issue Templates
- Release Checklist
- `--outDir`
- `awsbatch` profile
- `aws-batch.config` config file
- `--noBAMQC` params (failing sometimes on `Bianca`)

### `Changed`

- Update `Nextflow` to `0.26.0` (new fancy report + `AWS Batch`)
- Extra time on `Travis CI` testing
- Replace `bundleDir` by `params.genome_base`
- Update `MultiQC` to `1.3` (`MEGAQC` FTW)
- Move and rename some test files

### `Fixed`

- Version of `COSMIC` `GRCh37` `v83`
- Write an error message when `--sampleDir` does not find any FASTQ files
- `base.config` for `ConcatVCF` process
- File specification for `recalibrationReport` in `RecalibrateBam` process (got error on `AWS Batch`)

## [1.2.4] - 2017-10-27

### `Fixed`

- [#488](https://github.com/SciLifeLab/Sarek/issues/488) - Better CPU requirements for `ConcatVCF`
- [#489](https://github.com/SciLifeLab/Sarek/issues/489) - Exception handling for `ASCAT`
- [#490](https://github.com/SciLifeLab/Sarek/issues/490) - CPU requirements for `runSingleStrelka` and `runSingleManta`

## [1.2.3] - 2017-10-18

### `Fixed`

- [#357](https://github.com/SciLifeLab/Sarek/issues/357) - `ASCAT` works for `GRCh38`
- [#471](https://github.com/SciLifeLab/Sarek/issues/471) - Running `Singularity` on `/scratch`
- [#475](https://github.com/SciLifeLab/Sarek/issues/475) - 16 cpus for local executor
- [#480](https://github.com/SciLifeLab/Sarek/issues/480) - No `tsv` file needed for step `annotate`

## [1.2.2] - 2017-10-06

### `Fixed`

- [#479](https://github.com/SciLifeLab/Sarek/issues/479) - Typo in `uppmax-localhost.config`

## [1.2.1] - 2017-10-06

### `Changed`

- `runascat` and `runconvertallelecounts` containers are now replaced by `r-base`
- `willmclaren/ensembl-vep:release_90.5` is now base for `vepgrch37` and `vepgrch38`

### `Removed`

- `vep` container
- `strelka_config.ini` file

### `Fixed`

- [#471](https://github.com/SciLifeLab/Sarek/issues/471) - Running `Singularity` on /scratch
- [#472](https://github.com/SciLifeLab/Sarek/issues/472) - Update function to check `Nextflow` version
- [#473](https://github.com/SciLifeLab/Sarek/issues/473) - Remove `returnMin()` function

## [1.2.0] - 2017-10-02

### `Changed`

- Fix version for Manuscript

## [1.1] - 2017-09-15

### `Added`

- `Singularity` possibilities

### `Changed`

- Reports made by default
- Intervals file can be a bed file
- Normal sample preprocessing + `HaplotypeCaller` is possible
- Better `Travis CI` tests

### `Fixed`

- Memory requirements

## [1.0] - 2017-02-16

### `Added`

- `Docker` possibilities

## [0.9] - 2016-11-16

## [0.8] - 2016-11-16

## [0.1] - 2016-04-05<|MERGE_RESOLUTION|>--- conflicted
+++ resolved
@@ -17,11 +17,8 @@
 - [#76](https://github.com/nf-core/sarek/pull/76) - Use `gatk4-spark` instead of `gatk4` in `environment.yml`
 - [#80](https://github.com/nf-core/sarek/pull/80) - Re-bump `dev` branch
 - [#85](https://github.com/nf-core/sarek/pull/85) - Use new merged vcf files for known indels to simplify setting up channel
-<<<<<<< HEAD
 - [#104](https://github.com/nf-core/sarek/pull/104) - Update Figure 1
-=======
 - [#107](https://github.com/nf-core/sarek/pull/107) - Switch params to snake_case
->>>>>>> 2b306db1
 
 ### `Fixed`
 
