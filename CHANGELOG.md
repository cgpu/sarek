# nf-core/sarek: Changelog

All notable changes to this project will be documented in this file.

The format is based on [Keep a Changelog](http://keepachangelog.com/en/1.0.0/)
and this project adheres to [Semantic Versioning](http://semver.org/spec/v2.0.0.html).

## dev

### `Added`

- [#41](https://github.com/nf-core/sarek/pull/41) - Update `control-freec` from `11.4` to `11.5`
- [#41](https://github.com/nf-core/sarek/pull/41) - Update `ensembl-vep` from `95.2` to `98.2`
- [#41](https://github.com/nf-core/sarek/pull/41) - Update `freebayes` from `1.2.0` to `1.3.1`
- [#41](https://github.com/nf-core/sarek/pull/41) - Update `gatk4` from `4.1.2.0` to `4.1.4.0`
- [#41](https://github.com/nf-core/sarek/pull/41) - Update `manta` from `1.5.0` to `1.6.0`
- [#41](https://github.com/nf-core/sarek/pull/41) - Update `qualimap` from `2.2.2b` to `2.2.2c`
- [#41](https://github.com/nf-core/sarek/pull/41) - Update `tiddit` from `2.7.1` to `2.8.0`
- [#41](https://github.com/nf-core/sarek/pull/41) - Update `vcfanno` from `0.3.1` to `0.3.2`
<<<<<<< HEAD
- [#46](https://github.com/nf-core/sarek/pull/46) - Add location to abstacts.

### `Removed`

- [#46](https://github.com/nf-core/sarek/pull/46) - Remove mention of old `build.nf` script which was included in `main.nf`
=======
- [#45](https://github.com/nf-core/sarek/pull/45) - Include Workflow figure in `README.md`
>>>>>>> f1483acf

### `Fixed`

- [#40](https://github.com/nf-core/sarek/pull/40) - Fix issue with `publishDirMode` within `test` profile
- [#42](https://github.com/nf-core/sarek/pull/42) - Fix typos, and minor updates in `README.md`
- [#43](https://github.com/nf-core/sarek/pull/43) - Fix automated `VEP` builds with circleCI

## [2.5] - Ålkatj

Initial release of `nf-core/sarek`, created with the [nf-core](http://nf-co.re/) template.

### `Added`

- [#2](https://github.com/nf-core/sarek/pull/2) - Create `nf-core/sarek` `environment.yml` file
- [#2](https://github.com/nf-core/sarek/pull/2), [#3](https://github.com/nf-core/sarek/pull/3), [#4](https://github.com/nf-core/sarek/pull/4), [#5](https://github.com/nf-core/sarek/pull/5), [#7](https://github.com/nf-core/sarek/pull/7), [#9](https://github.com/nf-core/sarek/pull/9), [#10](https://github.com/nf-core/sarek/pull/10), [#11](https://github.com/nf-core/sarek/pull/11), [#12](https://github.com/nf-core/sarek/pull/12) - Add CI for `nf-core/sarek`
- [#3](https://github.com/nf-core/sarek/pull/3) - Add preprocessing to `nf-core/sarek`
- [#4](https://github.com/nf-core/sarek/pull/4) - Add variant calling to `nf-core/sarek` with `HaplotypeCaller`, and single mode `Manta` and `Strelka`
- [#5](https://github.com/nf-core/sarek/pull/5), [#34](https://github.com/nf-core/sarek/pull/34) - Add variant calling to `nf-core/sarek` with `Manta`, `Strelka`, `Strelka Best Practices`, `MuTecT2`, `FreeBayes`, `ASCAT`, `ControlFREEC`
- [#6](https://github.com/nf-core/sarek/pull/6) - Add default containers for annotation to `nf-core/sarek`
- [#7](https://github.com/nf-core/sarek/pull/7) - Add MultiQC
- [#7](https://github.com/nf-core/sarek/pull/7) - Add annotation
- [#7](https://github.com/nf-core/sarek/pull/7) - Add social preview image in `png` and `svg` format
- [#7](https://github.com/nf-core/sarek/pull/7), [#8](https://github.com/nf-core/sarek/pull/8), [#11](https://github.com/nf-core/sarek/pull/11), [#21](https://github.com/nf-core/sarek/pull/21) - Add helper script `run_tests.sh` to run different tests
- [#7](https://github.com/nf-core/sarek/pull/7), [#8](https://github.com/nf-core/sarek/pull/8), [#9](https://github.com/nf-core/sarek/pull/9) - Add automatic build of specific containers for annotation for `GRCh37`, `GRCh38` and `GRCm38` using `CircleCI`
- [#7](https://github.com/nf-core/sarek/pull/7), [#8](https://github.com/nf-core/sarek/pull/8), [#9](https://github.com/nf-core/sarek/pull/9), [#11](https://github.com/nf-core/sarek/pull/11) - Add helper script `build_reference.sh` to build small reference from [nf-core/test-datasets:sarek](https://github.com/nf-core/test-datasets/tree/sarek)
- [#7](https://github.com/nf-core/sarek/pull/7), [#9](https://github.com/nf-core/sarek/pull/9), [#11](https://github.com/nf-core/sarek/pull/11), [#12](https://github.com/nf-core/sarek/pull/12) - Add helper script `download_image.sh` to download containers for testing
- [#8](https://github.com/nf-core/sarek/pull/8) - Add test configation for easier testing
- [#9](https://github.com/nf-core/sarek/pull/9), [#11](https://github.com/nf-core/sarek/pull/11) - Add scripts for `ASCAT`
- [#10](https://github.com/nf-core/sarek/pull/10) - Add `TIDDIT` to detect structural variants
- [#11](https://github.com/nf-core/sarek/pull/11) - Add automatic build of specific containers for annotation for `CanFam3.1` using `CircleCI`
- [#11](https://github.com/nf-core/sarek/pull/11), [#12](https://github.com/nf-core/sarek/pull/12) - Add posters and abstracts
- [#12](https://github.com/nf-core/sarek/pull/12) - Add helper script `make_snapshot.sh` to make an archive for usage on a secure cluster
- [#12](https://github.com/nf-core/sarek/pull/12) - Add helper scripts `filter_locifile.py` and `selectROI.py`
- [#12](https://github.com/nf-core/sarek/pull/12) - Use `label` for processes configation
- [#13](https://github.com/nf-core/sarek/pull/13) - Add Citation documentation
- [#13](https://github.com/nf-core/sarek/pull/13) - Add `BamQC` process
- [#13](https://github.com/nf-core/sarek/pull/13) - Add `CompressVCFsnpEff` and `CompressVCFvep` processes
- [#18](https://github.com/nf-core/sarek/pull/18) - Add `--no-reports` option for tests + add snpEff,VEP,merge to MULTIPLE test
- [#18](https://github.com/nf-core/sarek/pull/18) - Add logo to MultiQC report
- [#18](https://github.com/nf-core/sarek/pull/18), [#29](https://github.com/nf-core/sarek/pull/29) - Add params `--skipQC` to skip specified QC tools
- [#18](https://github.com/nf-core/sarek/pull/18) - Add possibility to download other genome for `sareksnpeff` and `sarekvep` containers
- [#20](https://github.com/nf-core/sarek/pull/20) - Add `markdownlint` config file
- [#21](https://github.com/nf-core/sarek/pull/21) - Add tests for latest Nextflow version as well
- [#21](https://github.com/nf-core/sarek/pull/21) - Add `genomes.config` for genomes without AWS iGenomes
- [#24](https://github.com/nf-core/sarek/pull/24) - Added GATK4 Mutect2 calling and filtering
- [#27](https://github.com/nf-core/sarek/pull/27), [#30](https://github.com/nf-core/sarek/pull/30) - Use Github actions for CI, linting and branch protection
- [#31](https://github.com/nf-core/sarek/pull/31) - Add nf-core lint
- [#31](https://github.com/nf-core/sarek/pull/31) - Add extra CI to GitHub Actions nf-core extra CI
- [#35](https://github.com/nf-core/sarek/pull/35) - Building indexes from [nf-core/test-datasets:sarek](https://github.com/nf-core/test-datasets/tree/sarek) for CI and small tests

### `Changed`

- [#1](https://github.com/nf-core/sarek/pull/1), [#2](https://github.com/nf-core/sarek/pull/2), [#3](https://github.com/nf-core/sarek/pull/3), [#4](https://github.com/nf-core/sarek/pull/4), [#5](https://github.com/nf-core/sarek/pull/5), [#6](https://github.com/nf-core/sarek/pull/6), [#7](https://github.com/nf-core/sarek/pull/7), [#8](https://github.com/nf-core/sarek/pull/8), [#9](https://github.com/nf-core/sarek/pull/9), [#10](https://github.com/nf-core/sarek/pull/10), [#11](https://github.com/nf-core/sarek/pull/11), [#12](https://github.com/nf-core/sarek/pull/12), [#18](https://github.com/nf-core/sarek/pull/18), [#20](https://github.com/nf-core/sarek/pull/20), [#21](https://github.com/nf-core/sarek/pull/21), [#23](https://github.com/nf-core/sarek/pull/23), [#29](https://github.com/nf-core/sarek/pull/29) - Update docs
- [#4](https://github.com/nf-core/sarek/pull/4) - Update `cancerit-allelecount` from `2.1.2` to `4.0.2`
- [#4](https://github.com/nf-core/sarek/pull/4) - Update `gatk4` from `4.1.1.0` to `4.1.2.0`
- [#7](https://github.com/nf-core/sarek/pull/7), [#23](https://github.com/nf-core/sarek/pull/23) - `--sampleDir` is now deprecated, use `--input` instead
- [#7](https://github.com/nf-core/sarek/pull/8), [#23](https://github.com/nf-core/sarek/pull/23) - `--annotateVCF` is now deprecated, use `--input` instead
- [#8](https://github.com/nf-core/sarek/pull/8), [#12](https://github.com/nf-core/sarek/pull/12) - Improve helper script `build.nf` for downloading and building reference files
- [#9](https://github.com/nf-core/sarek/pull/9) - `ApplyBQSR` is now parallelized
- [#9](https://github.com/nf-core/sarek/pull/9) - Fastq files are named following "${idRun}_R1.fastq.gz" in the FastQC output for easier reporting
- [#9](https://github.com/nf-core/sarek/pull/9) - Status is now a map with `idpatient`, `idsample` as keys (ie: `status = statusMap[idPatient, idSample]`)
- [#9](https://github.com/nf-core/sarek/pull/9) - Use `ensembl-vep` `95.2` instead of `96.0`
- [#11](https://github.com/nf-core/sarek/pull/11) - Summary HTML from VWP is now in the `Reports` directory
- [#12](https://github.com/nf-core/sarek/pull/12) - Update configuration files
- [#12](https://github.com/nf-core/sarek/pull/12) - Disable `Docker` in `singularity` profile
- [#12](https://github.com/nf-core/sarek/pull/12) - Disable `Singularity` in `docker` profile
- [#12](https://github.com/nf-core/sarek/pull/12) - Disable `Docker` and `Singularity` in `conda` profile
- [#12](https://github.com/nf-core/sarek/pull/12) - Simplify `check_max()` function
- [#13](https://github.com/nf-core/sarek/pull/13) - Merge `BamQCmapped` and `BamQCrecalibrated` processes into `BamQC` process
- [#13](https://github.com/nf-core/sarek/pull/13) - Split `CompressVCF` process into `CompressVCFsnpEff` and `CompressVCFvep` processes
- [#16](https://github.com/nf-core/sarek/pull/16) - Make scripts in `bin/` and `scripts/` executable
- [#18](https://github.com/nf-core/sarek/pull/18) - Use `--no-reports` for TravisCI testing
- [#18](https://github.com/nf-core/sarek/pull/18) - Add `--no-reports` for all tests but MULTIPLE in Jenkins
- [#18](https://github.com/nf-core/sarek/pull/18), [#29](https://github.com/nf-core/sarek/pull/29) - `--noReports` is now `--skipQC all`
- [#18](https://github.com/nf-core/sarek/pull/18), [#21](https://github.com/nf-core/sarek/pull/21) - Update logo
- [#21](https://github.com/nf-core/sarek/pull/21) - Moved smallGRCh37 path to `genomes.config`
- [#23](https://github.com/nf-core/sarek/pull/23) - Rename `genomeFile`, `genomeIndex` and  `genomeDict` by `fasta`, `fastaFai` and `dict`
- [#23](https://github.com/nf-core/sarek/pull/23) - `--sample` is now deprecated, use `--input` instead
- [#23](https://github.com/nf-core/sarek/pull/23) - `--genomeFile` is now deprecated, use `--fasta` instead
- [#23](https://github.com/nf-core/sarek/pull/23) - `--genomeIndex` is now deprecated, use `--fastaFai` instead
- [#23](https://github.com/nf-core/sarek/pull/23) - `--genomeDict` is now deprecated, use `--dict` instead
- [#24](https://github.com/nf-core/sarek/pull/24) - iGenomes config now contains germline resource for GATK4 Mutect2
- [#30](https://github.com/nf-core/sarek/pull/30) - Simplify code for `MapReads` process
- [#24](https://github.com/nf-core/sarek/pull/24) - iGenomes config now contains germline resource for `GATK4 Mutect2`
- [#31](https://github.com/nf-core/sarek/pull/31) - Move extra CI to GitHub Actions nf-core extra CI
- [#32](https://github.com/nf-core/sarek/pull/32), [#33](https://github.com/nf-core/sarek/pull/33) - Install `ASCAT` with `conda` in the `environment.yml` file
- [#33](https://github.com/nf-core/sarek/pull/33) - use `workflow.manifest.version` to specify workflow version in path to scripts for `ControlFREEC` and `VEP` processes
- [#35](https://github.com/nf-core/sarek/pull/35) - Building indexes is now done in `main.nf`
- [#35](https://github.com/nf-core/sarek/pull/35) - `build.nf` script now only download cache, so renamed to `downloadcache.nf`
- [#35](https://github.com/nf-core/sarek/pull/35) - Use `tabix` instead of `IGVtools` to build vcf indexes
- [#35](https://github.com/nf-core/sarek/pull/35) - Refactor references handling
- [#35](https://github.com/nf-core/sarek/pull/35) - use Channel values instead of `referenceMap`
- [#37](https://github.com/nf-core/sarek/pull/37) - Bump version for Release
- [#38](https://github.com/nf-core/sarek/pull/38) - File names before merge is based on `${idSample}_${idRun}` instead of `${idRun}`

### `Removed`

- [#9](https://github.com/nf-core/sarek/pull/9) - Removed `relatedness2` graph from `vcftools stats`
- [#13](https://github.com/nf-core/sarek/pull/13) - Removed `BamQCmapped` and `BamQCrecalibrated` processes
- [#13](https://github.com/nf-core/sarek/pull/13) - Removed `CompressVCF`
- [#18](https://github.com/nf-core/sarek/pull/18) - Removed params `--noReports`
- [#24](https://github.com/nf-core/sarek/pull/18) - Removed GATK3.X MuTect2
- [#31](https://github.com/nf-core/sarek/pull/31) - Remove extra CI from Travis CI and GitHub Actions nf-core CI
- [#32](https://github.com/nf-core/sarek/pull/32), [#35](https://github.com/nf-core/sarek/pull/35) - Clean up `environment.yml` file
- [#35](https://github.com/nf-core/sarek/pull/35) - Remove building indexes from `build.nf` script
- [#35](https://github.com/nf-core/sarek/pull/35) - Remove helper script `build_reference.sh`
- [#35](https://github.com/nf-core/sarek/pull/35) - Remove `IGVtools`
- [#35](https://github.com/nf-core/sarek/pull/35) - Remove `Mutect2` from `MULTIPLE` test
- [#35](https://github.com/nf-core/sarek/pull/35) - Remove `referenceMap` and `defineReferenceMap()` and use Channel values instead

### `Fixed`

- [#3](https://github.com/nf-core/sarek/pull/3) - Fix Docker ownership
- [#11](https://github.com/nf-core/sarek/pull/11) - Fix `MergeMpileup` PublishDir
- [#13](https://github.com/nf-core/sarek/pull/13) - Fix merge in annotation
- [#14](https://github.com/nf-core/sarek/pull/14) - Fix output name for vcf files
- [#16](https://github.com/nf-core/sarek/pull/16) - Fix path to Rscript
- [#18](https://github.com/nf-core/sarek/pull/18) - Improve cpu usage
- [#18](https://github.com/nf-core/sarek/pull/18) - Use same font for nf-core and sarek in ascii art
- [#20](https://github.com/nf-core/sarek/pull/20) - Use new logo in README
- [#20](https://github.com/nf-core/sarek/pull/20) - Fix path to references genomes
- [#22](https://github.com/nf-core/sarek/pull/22) - Fix `--singleCPUMem` issue
- [#30](https://github.com/nf-core/sarek/pull/30) - fix choice between `inputPairReadsFastQC` and `inputBAMFastQC` channels
- [#31](https://github.com/nf-core/sarek/pull/31) - Fix badges according to nf-core lint
- [#31](https://github.com/nf-core/sarek/pull/31) - Fix rcolorbrewer version according to nf-core lint
- [#33](https://github.com/nf-core/sarek/pull/33) - Fix MD Linting
- [#38](https://github.com/nf-core/sarek/pull/38) - Avoid collision in MultiQC
- [#39](https://github.com/nf-core/sarek/pull/39) - Fix `ch_dbsnp` channel

### `Deprecated`

- [#23](https://github.com/nf-core/sarek/pull/23) - `--sample` is now deprecated, use `--input` instead
- [#23](https://github.com/nf-core/sarek/pull/23) - `--genomeFile` is now deprecated, use `--fasta` instead
- [#23](https://github.com/nf-core/sarek/pull/23) - `--genomeIndex` is now deprecated, use `--fastaFai` instead
- [#23](https://github.com/nf-core/sarek/pull/23) - `--genomeDict` is now deprecated, use `--dict` instead
- [#29](https://github.com/nf-core/sarek/pull/29) - `--noReports` is now deprecated, use `--skipQC all`

## [2.3.FIX1] - 2019-03-04

### `Fixed`

- [#742](https://github.com/SciLifeLab/Sarek/pull/742) - Fix output dirs (HaplotypeCaller that was not recognized by annotate.nf introduced by [#728](https://github.com/SciLifeLab/Sarek/pull/728))

## [2.3] - Äpar - 2019-02-27

### `Added`

- [#628](https://github.com/SciLifeLab/Sarek/pull/628), [#722](https://github.com/SciLifeLab/Sarek/pull/722) - `ASCAT` now use `.gc` file
- [#712](https://github.com/SciLifeLab/Sarek/pull/712), [#718](https://github.com/SciLifeLab/Sarek/pull/718) - Added possibilities to run Sarek with `conda`
- [#719](https://github.com/SciLifeLab/Sarek/pull/719) - Annotation documentation
- [#719](https://github.com/SciLifeLab/Sarek/pull/719) - Helper script to download `snpeff` and `VEP` cache files
- [#719](https://github.com/SciLifeLab/Sarek/pull/719) - New `--annotation_cache`, `--snpEff_cache`, `--vep_cache` parameters
- [#719](https://github.com/SciLifeLab/Sarek/pull/719) - Possibility to use cache wen annotating with `snpEff` and `VEP`
- [#722](https://github.com/SciLifeLab/Sarek/pull/722) - Add path to ASCAT `.gc` file in `igenomes.config`
- [#728](https://github.com/SciLifeLab/Sarek/pull/728) - Update `Sarek-data` submodule with multiple patients TSV file
- [#732](https://github.com/SciLifeLab/Sarek/pull/732) - Add `cadd_WG_SNVs`, `cadd_WG_SNVs_tbi`, `cadd_InDels`, `cadd_InDels_tbi` and `cadd_cache` params
- [#732](https://github.com/SciLifeLab/Sarek/pull/732) - Add tabix indexed cache for VEP
- [#732](https://github.com/SciLifeLab/Sarek/pull/732) - New `DownloadCADD` process to download CADD files
- [#732](https://github.com/SciLifeLab/Sarek/pull/732) - Specify values for `cadd_WG_SNVs`, `cadd_WG_SNVs_tbi`, `cadd_InDels`, `cadd_InDels_tbi` and `cadd_cache` params in `munin.conf` file
- [#732](https://github.com/SciLifeLab/Sarek/pull/732) - Use `cadd_cache` param for optional use of CADD VEP plugin in `annotate.nf`
- [#732](https://github.com/SciLifeLab/Sarek/pull/732) - VEP cache has now fasta files for `--HGVS`
- [#735](https://github.com/SciLifeLab/Sarek/pull/735) - Added `--exome` for Manta, and for StrelkaBP
- [#735](https://github.com/SciLifeLab/Sarek/pull/735) - Added Travis CI test for targeted

### `Changed`

- [#710](https://github.com/SciLifeLab/Sarek/pull/710) - Improve release checklist and script
- [#711](https://github.com/SciLifeLab/Sarek/pull/711) - Improve configuration priorities
- [#716](https://github.com/SciLifeLab/Sarek/pull/716) - Update paths to containers and iGenomes
- [#717](https://github.com/SciLifeLab/Sarek/pull/717) - `checkFileExtension` has changed to `hasExtension`, and now only verify if file has extension
- [#717](https://github.com/SciLifeLab/Sarek/pull/717) - `fastqFiles` renamed to `inputFiles`
- [#717](https://github.com/SciLifeLab/Sarek/pull/717) - `mapping` step can now map BAM files too
- [#717](https://github.com/SciLifeLab/Sarek/pull/717) - `MapReads` can now convert BAM to FASTQ and feed it to BWA on the fly
- [#717](https://github.com/SciLifeLab/Sarek/pull/717), [#732](https://github.com/SciLifeLab/Sarek/pull/732) - Update documentation
- [#719](https://github.com/SciLifeLab/Sarek/pull/719) - `snpeff` and `vep` containers are now built with conda
- [#719](https://github.com/SciLifeLab/Sarek/pull/719) - `vepCacheVersion` is now defined in `conf/genomes.config` or `conf/igenomes.config`
- [#722](https://github.com/SciLifeLab/Sarek/pull/722) - Add path to ASCAT `.gc` file in `igenomes.config`
- [#722](https://github.com/SciLifeLab/Sarek/pull/722) - Update `Sarek-data` submodule
- [#723](https://github.com/SciLifeLab/Sarek/pull/723), [#725](https://github.com/SciLifeLab/Sarek/pull/725) - Update docs
- [#724](https://github.com/SciLifeLab/Sarek/pull/724) - Improved AwsBatch configuration
- [#728](https://github.com/SciLifeLab/Sarek/pull/728) - Improved usage of `targetBED` params
- [#728](https://github.com/SciLifeLab/Sarek/pull/728) - Strelka Best Practices output is now prefixed with `StrelkaBP_`
- [#728](https://github.com/SciLifeLab/Sarek/pull/728) - VCFs and Annotated VCFs are now ordered by Patient, then tools
- [#732](https://github.com/SciLifeLab/Sarek/pull/732) - Merge `buildContainers.nf` and `buildReferences.nf` in `build.nf`
- [#732](https://github.com/SciLifeLab/Sarek/pull/732) - Reduce number of CPUs for `RunVEP` to `4` cf: [VEP docs](https://www.ensembl.org/info/docs/tools/vep/script/vep_other.html)
- [#732](https://github.com/SciLifeLab/Sarek/pull/732) - Update VEP from `95.1` to `95.2`

### `Removed`

- [#715](https://github.com/SciLifeLab/Sarek/pull/715) - Remove `defReferencesFiles` function from `buildReferences.nf`
- [#719](https://github.com/SciLifeLab/Sarek/pull/719) - `snpEff` base container is no longer used
- [#721](https://github.com/SciLifeLab/Sarek/pull/721) - Remove COSMIC docs
- [#728](https://github.com/SciLifeLab/Sarek/pull/728) - Remove `defineDirectoryMap()`
- [#732](https://github.com/SciLifeLab/Sarek/pull/732) - Removed `--database` option for VEP cf: [VEP docs](https://www.ensembl.org/info/docs/tools/vep/script/vep_other.html)

### `Fixed`

- [#720](https://github.com/SciLifeLab/Sarek/pull/720) - bamQC is now run on the recalibrated bams, and not after MarkDuplicates
- [#726](https://github.com/SciLifeLab/Sarek/pull/726) - Fix Ascat ref file input (one file can't be a set)
- [#727](https://github.com/SciLifeLab/Sarek/pull/727) - bamQC outputs are no longer overwritten (name of dir is now the file instead of sample)
- [#728](https://github.com/SciLifeLab/Sarek/pull/728) - Fix issue with annotation that was consuming `cache` channels
- [#728](https://github.com/SciLifeLab/Sarek/pull/728) - Fix multi sample TSV file [#691](https://github.com/SciLifeLab/Sarek/issues/691)
- [#733](https://github.com/SciLifeLab/Sarek/pull/733) - Fix the possibility to specify reference files on the command line

## [2.2.2] - 2018-12-19

### `Added`

- [#671](https://github.com/SciLifeLab/Sarek/pull/671) - New `publishDirMode` param and docs
- [#673](https://github.com/SciLifeLab/Sarek/pull/673), [#675](https://github.com/SciLifeLab/Sarek/pull/675),  [#676](https://github.com/SciLifeLab/Sarek/pull/676) - Profiles for BinAC and CFC clusters in Tübingen
- [#679](https://github.com/SciLifeLab/Sarek/pull/679) - Add container for `CreateIntervalBeds`
- [#692](https://github.com/SciLifeLab/Sarek/pull/692), [#697](https://github.com/SciLifeLab/Sarek/pull/697) - Add AWS iGenomes possibilities (within `conf/igenomes.conf`)
- [#694](https://github.com/SciLifeLab/Sarek/pull/694) - Add monochrome and grey logos for light or dark background
- [#698](https://github.com/SciLifeLab/Sarek/pull/698) - Add btb profile for munin server
- [#702](https://github.com/SciLifeLab/Sarek/pull/702) - Add font-ttf-dejavu-sans-mono `2.37` and fontconfig `2.12.6` to container

### `Changed`

- [#663](https://github.com/SciLifeLab/Sarek/pull/663) - Update `do_release.sh` script
- [#671](https://github.com/SciLifeLab/Sarek/pull/671) - publishDir modes are now params
- [#677](https://github.com/SciLifeLab/Sarek/pull/677), [#698](https://github.com/SciLifeLab/Sarek/pull/698), [#703](https://github.com/SciLifeLab/Sarek/pull/703) - Update docs
- [#678](https://github.com/SciLifeLab/Sarek/pull/678) - Changing VEP to v92 and adjusting CPUs for VEP
- [#679](https://github.com/SciLifeLab/Sarek/pull/679) - Update old awsbatch configuration
- [#682](https://github.com/SciLifeLab/Sarek/pull/682) - Specifications for memory and cpus for awsbatch
- [#693](https://github.com/SciLifeLab/Sarek/pull/693) - Qualimap bamQC is now ran after mapping and after recalibration for better QC
- [#700](https://github.com/SciLifeLab/Sarek/pull/700) - Update GATK to `4.0.9.0`
- [#702](https://github.com/SciLifeLab/Sarek/pull/702) - Update FastQC to `0.11.8`
- [#705](https://github.com/SciLifeLab/Sarek/pull/705) - Change `--TMP_DIR` by `--tmp-dir` for GATK `4.0.9.0` BaseRecalibrator
- [#706](https://github.com/SciLifeLab/Sarek/pull/706) - Update TravisCI testing

### `Fixed`

- [#665](https://github.com/SciLifeLab/Sarek/pull/665) - Input bam file now has always the same name (whether it is from a single fastq pair or multiple) in the MarkDuplicates process, so metrics too
- [#672](https://github.com/SciLifeLab/Sarek/pull/672) - process `PullSingularityContainers` from `buildContainers.nf` now expect a file with the correct `.simg` extension for singularity images, and no longer the `.img` one.
- [#679](https://github.com/SciLifeLab/Sarek/pull/679) - Add publishDirMode for `germlineVC.nf`
- [#700](https://github.com/SciLifeLab/Sarek/pull/700) - Fix [#699](https://github.com/SciLifeLab/Sarek/issues/699) missing DP in the FORMAT column VCFs for MuTect2
- [#702](https://github.com/SciLifeLab/Sarek/pull/702) - Fix [#701](https://github.com/SciLifeLab/Sarek/issues/701)
- [#705](https://github.com/SciLifeLab/Sarek/pull/705) - Fix [#704](https://github.com/SciLifeLab/Sarek/issues/704)

## [2.2.1] - 2018-10-04

### `Changed`

- [#646](https://github.com/SciLifeLab/Sarek/pull/646) - Update [`pathfindr`](https://github.com/NBISweden/pathfindr) submodule
- [#659](https://github.com/SciLifeLab/Sarek/pull/659) - Update Nextflow to `0.32.0`
- [#660](https://github.com/SciLifeLab/Sarek/pull/660) - Update docs

### `Fixed`

- [#657](https://github.com/SciLifeLab/Sarek/pull/657) - Fix `RunMultiQC.nf` bug
- [#659](https://github.com/SciLifeLab/Sarek/pull/659) - Fix bugs due to updating Nextflow

## [2.2.0] - Skårki - 2018-09-21

### `Added`

- [#613](https://github.com/SciLifeLab/Sarek/pull/613) - Add Issue Templates (bug report and feature request)
- [#614](https://github.com/SciLifeLab/Sarek/pull/614) - Add PR Template
- [#615](https://github.com/SciLifeLab/Sarek/pull/615) - Add presentation
- [#616](https://github.com/SciLifeLab/Sarek/pull/616) - Update documentation
- [#620](https://github.com/SciLifeLab/Sarek/pull/620) - Add `tmp/` to `.gitignore`
- [#625](https://github.com/SciLifeLab/Sarek/pull/625) - Add [`pathfindr`](https://github.com/NBISweden/pathfindr) as a submodule
- [#635](https://github.com/SciLifeLab/Sarek/pull/635) - To process targeted sequencing with a target BED
- [#639](https://github.com/SciLifeLab/Sarek/pull/639) - Add a complete example analysis to docs
- [#640](https://github.com/SciLifeLab/Sarek/pull/640), [#642](https://github.com/SciLifeLab/Sarek/pull/642) - Add helper script for changing version number

### `Changed`

- [#608](https://github.com/SciLifeLab/Sarek/pull/608) - Update Nextflow required version
- [#615](https://github.com/SciLifeLab/Sarek/pull/615) - Use `splitCsv` instead of `readlines`
- [#616](https://github.com/SciLifeLab/Sarek/pull/616) - Update CHANGELOG
- [#621](https://github.com/SciLifeLab/Sarek/pull/621), [#638](https://github.com/SciLifeLab/Sarek/pull/638) - Improve install script
- [#621](https://github.com/SciLifeLab/Sarek/pull/621), [#638](https://github.com/SciLifeLab/Sarek/pull/638) - Simplify tests
- [#627](https://github.com/SciLifeLab/Sarek/pull/627), [#629](https://github.com/SciLifeLab/Sarek/pull/629), [#637](https://github.com/SciLifeLab/Sarek/pull/637) - Refactor docs
- [#629](https://github.com/SciLifeLab/Sarek/pull/629) - Refactor config
- [#632](https://github.com/SciLifeLab/Sarek/pull/632) - Use 2 threads and 2 cpus FastQC processes
- [#637](https://github.com/SciLifeLab/Sarek/pull/637) - Update tool version gathering
- [#638](https://github.com/SciLifeLab/Sarek/pull/638) - Use correct `.simg` extension for Singularity images
- [#639](https://github.com/SciLifeLab/Sarek/pull/639) - Smaller refactoring of the docs
- [#640](https://github.com/SciLifeLab/Sarek/pull/640) - Update RELEASE_CHECKLIST
- [#642](https://github.com/SciLifeLab/Sarek/pull/642) - MultiQC 1.5 -> 1.6
- [#642](https://github.com/SciLifeLab/Sarek/pull/642) - Qualimap 2.2.2a -> 2.2.2b
- [#642](https://github.com/SciLifeLab/Sarek/pull/642) - Update conda channel order priorities
- [#642](https://github.com/SciLifeLab/Sarek/pull/642) - VCFanno 0.2.8 -> 0.3.0
- [#642](https://github.com/SciLifeLab/Sarek/pull/642) - VCFtools 0.1.15 -> 0.1.16

### `Removed`

- [#616](https://github.com/SciLifeLab/Sarek/pull/616) - Remove old Issue Template
- [#629](https://github.com/SciLifeLab/Sarek/pull/629) - Remove old Dockerfiles
- [#637](https://github.com/SciLifeLab/Sarek/pull/637) - Remove old comments

### `Fixed`

- [#621](https://github.com/SciLifeLab/Sarek/pull/621) - Fix VEP tests
- [#637](https://github.com/SciLifeLab/Sarek/pull/637) - Fix links in MD files

## [2.1.0] - Ruotes - 2018-08-14

### `Added`

- [#555](https://github.com/SciLifeLab/Sarek/pull/555) - `snpEff` output into `VEP`
- [#556](https://github.com/SciLifeLab/Sarek/pull/556) - `Strelka` Best Practices
- [#563](https://github.com/SciLifeLab/Sarek/pull/563) - Use `SnpEFF` reports in `MultiQC`
- [#568](https://github.com/SciLifeLab/Sarek/pull/568) - `VCFTools` process `RunVcftools` for QC
- [#574](https://github.com/SciLifeLab/Sarek/pull/574), [#580](https://github.com/SciLifeLab/Sarek/pull/580) - Abstracts for NPMI, JOBIM and  EACR25
- [#577](https://github.com/SciLifeLab/Sarek/pull/577) - New repository for testing: [Sarek-data](https://github.com/SciLifeLab/Sarek-data)
- [#595](https://github.com/SciLifeLab/Sarek/pull/595) - New library `QC` for functions `bamQC`, `bcftools`, `samtoolsStats`, `vcftools`, `getVersionBCFtools`, `getVersionGATK`, `getVersionManta`, `getVersionSnpEFF`, `getVersionStrelka`, `getVersionVCFtools`, `getVersionVEP`
- [#595](https://github.com/SciLifeLab/Sarek/pull/595) - New Processes `GetVersionBCFtools`, `GetVersionGATK`, `GetVersionManta`, `GetVersionSnpEFF`, `GetVersionStrelka`, `GetVersionVCFtools`, `GetVersionVEP`
- [#595](https://github.com/SciLifeLab/Sarek/pull/595) - new Python script `bin/scrape_tool_versions.py` inspired by @ewels and @apeltzer
- [#595](https://github.com/SciLifeLab/Sarek/pull/595) - New QC Process `RunVcftools`
- [#596](https://github.com/SciLifeLab/Sarek/pull/596) - New profile for BinAC cluster
- [#597](https://github.com/SciLifeLab/Sarek/pull/597) - New function `sarek_ascii()` in `SarekUtils`
- [#599](https://github.com/SciLifeLab/Sarek/pull/599), [#602](https://github.com/SciLifeLab/Sarek/pull/602) - New Process `CompressVCF`
- [#601](https://github.com/SciLifeLab/Sarek/pull/601), [#603](https://github.com/SciLifeLab/Sarek/pull/603) - Container for GATK4
- [#606](https://github.com/SciLifeLab/Sarek/pull/606) - Add test data as a submodule from [`Sarek-data`](https://github.com/SciLifeLab/Sarek-data)
- [#608](https://github.com/SciLifeLab/Sarek/pull/608) - Add documentation on how to install Nextflow on `bianca`

### `Changed`

- [#557](https://github.com/SciLifeLab/Sarek/pull/557), [#583](https://github.com/SciLifeLab/Sarek/pull/583), [#585](https://github.com/SciLifeLab/Sarek/pull/585), [#588](https://github.com/SciLifeLab/Sarek/pull/588) - Update help
- [#560](https://github.com/SciLifeLab/Sarek/pull/560) - GitHub langage for the repository is now `Nextflow`
- [#561](https://github.com/SciLifeLab/Sarek/pull/561) - `do_all.sh` build only containers for one genome reference (default `GRCh38`) only
- [#571](https://github.com/SciLifeLab/Sarek/pull/571) - Only one container for all QC tools
- [#582](https://github.com/SciLifeLab/Sarek/pull/582), [#587](https://github.com/SciLifeLab/Sarek/pull/587) - Update figures
- [#595](https://github.com/SciLifeLab/Sarek/pull/595) - Function `defineDirectoryMap()` is now part of `SarekUtils`
- [#595](https://github.com/SciLifeLab/Sarek/pull/595) - Process `GenerateMultiQCconfig` replace by function `createMultiQCconfig()`
- [#597](https://github.com/SciLifeLab/Sarek/pull/597) - `extractBams()` now takes an extra parameter.
- [#597](https://github.com/SciLifeLab/Sarek/pull/597) - Move `checkFileExtension()`, `checkParameterExistence()`, `checkParameterList()`, `checkReferenceMap()`, `checkRefExistence()`, `extractBams()`, `extractGenders()`, `returnFile()`, `returnStatus()` and `returnTSV()` functions to `SarekUtils`
- [#597](https://github.com/SciLifeLab/Sarek/pull/597) - Reduce data footprint for Process `CreateRecalibrationTable`
- [#597](https://github.com/SciLifeLab/Sarek/pull/597) - Replace deprecated operator `phase` by `join`.
- [#599](https://github.com/SciLifeLab/Sarek/pull/599) - Merge is tested with `ANNOTATEALL`
- [#604](https://github.com/SciLifeLab/Sarek/pull/604) - Synching `GRCh38` `wgs_calling_regions` bedfiles
- [#607](https://github.com/SciLifeLab/Sarek/pull/607) - One container approach
- [#607](https://github.com/SciLifeLab/Sarek/pull/607) - Update to GATK4
- [#608](https://github.com/SciLifeLab/Sarek/pull/608) - Update Nextflow required version
- [#616](https://github.com/SciLifeLab/Sarek/pull/616) - Update CHANGELOG
- [#617](https://github.com/SciLifeLab/Sarek/pull/617) - Replace deprecated $name syntax with withName

### `Fixed`

- [#560](https://github.com/SciLifeLab/Sarek/pull/560) - Display message for `repository` and `containerPath`
- [#566](https://github.com/SciLifeLab/Sarek/pull/566) - `slurmDownload` profile
- [#579](https://github.com/SciLifeLab/Sarek/pull/579), [#584](https://github.com/SciLifeLab/Sarek/pull/584) - `Manta` output reorganized after modification for `Strelka Best Practices` process
- [#585](https://github.com/SciLifeLab/Sarek/pull/583) - Trace file is plain txt
- [#590](https://github.com/SciLifeLab/Sarek/pull/590), [#593](https://github.com/SciLifeLab/Sarek/pull/593) - Fix Singularity installation in Travis CI testing
- [#598](https://github.com/SciLifeLab/Sarek/pull/598), [#601](https://github.com/SciLifeLab/Sarek/pull/601) - Fixes for  Python script `selectROI.py` to work with CLC viewer

### `Removed`

- [#607](https://github.com/SciLifeLab/Sarek/pull/607) - Remove Mutect1

## [2.0.0] - 2018-03-23

### `Added`

- basic wrapper script
- Abstract, posters and figures
- ROI selector and FreeBayes sanitizer scripts
- New logo and icon for the project
- check for existing tumor/normal channel
- `SarekUtils` with `checkParams()`, `checkParameterList()`, `checkParameterExistence()` and `isAllowedParams()` functions
- some `runOptions` for `docker` (prevent some user right problem)
- This `CHANGELOG`

### `Changed`

- `CAW` is now `Sarek`
- Dissect Workflow in 5 new scripts: `annotate.nf`, `main.nf`, `germlineVC.nf`, `runMultiQC.nf` and `somaticVC.nf`
- `report.html`, `timeline.html` and `trace.html` are generated in `Reports/`
- `--version` is now used to define the workflow version
- most params are now defined in the base.config file instead of in the scripts
- update RELEASE_CHECKLIST.md
- `checkParams()`, `checkParameterList()`, `checkParameterExistence()` and `isAllowedParams()` in script functions are now called within `SarekUtils`
- `nf_required_version` is now `params.nfRequiredVersion`
- in `buildReferences.nf` script, channels now begin by `ch_`, and files by `f_`
- use `PublishDir mode: 'link'` instead of `copy`
- `directoryMap` now contains `params.outDir`
- [#539](https://github.com/SciLifeLab/Sarek/issues/539) - use Nextflow support of scratch
- reordered Travis CI tests
- update documentation
- `MultiQC` version in container from v`1.4` to v`1.5`
- `vepgrch37` container base image from `release_90.6` to `release_92`
- `vepgrch38` container base image from `release_90.6` to `release_92`
- `VEP` version in containers from v`90` to v`91`
- `nucleotidesPerSecond` is now `params.nucleotidesPerSecond`
- default `params.tag` is now `latest` instead of current version, so --tag needs to be specified with the right version to be sure of using the `containers` corresponding

### `Deprecated`

- `standard` profile
- `uppmax-localhost.config` file

### `Removed`

- `scripts/skeleton_batch.sh`
- old data and tsv files
- UPPMAX directories from containers
- `--step` in `annotate.nf`, `germlineVC.nf` and `somatic.nf`
- some `runOptions` for Singularity (binding not needed anymore on UPPMAX)
- `download` profile

### `Fixed`

- [#530](https://github.com/SciLifeLab/Sarek/issues/530) - use `$PWD` for default `outDir`
- [#533](https://github.com/SciLifeLab/Sarek/issues/533) - Replace `VEP` `--pick` option by `--per_gene`

## [1.2.5] - 2018-01-18

### `Added`

- Zenodo for DOI
- Delivery README
- Document use of the `--sampleDir` option
- Contributing Guidelines
- Issue Templates
- Release Checklist
- `--outDir`
- `awsbatch` profile
- `aws-batch.config` config file
- `--noBAMQC` params (failing sometimes on Bianca)

### `Changed`

- Update `Nextflow` to `0.26.0` (new fancy report + AWS Batch)
- Extra time on Travis CI testing
- Replace `bundleDir` by `params.genome_base`
- Update `MultiQC` to `1.3` (MEGAQC FTW)
- Move and rename some test files

### `Fixed`

- Version of COSMIC GRCh37 v83
- Write an error message when `--sampleDir` does not find any FASTQ files
- `base.config` for ConcatVCF process
- File specification for recalibrationReport in RecalibrateBam process (got error on AWS Batch)

## [1.2.4] - 2017-10-27

### `Fixed`

- [#488](https://github.com/SciLifeLab/Sarek/issues/488) - Better CPU requirements for `ConcatVCF`
- [#489](https://github.com/SciLifeLab/Sarek/issues/489) - Exception handling for `ASCAT`
- [#490](https://github.com/SciLifeLab/Sarek/issues/490) - CPU requirements for `runSingleStrelka` and `runSingleManta`

## [1.2.3] - 2017-10-18

### `Fixed`

- [#357](https://github.com/SciLifeLab/Sarek/issues/357) - `ASCAT` works for GRCh38
- [#471](https://github.com/SciLifeLab/Sarek/issues/471) - Running `Singularity` on `/scratch`
- [#475](https://github.com/SciLifeLab/Sarek/issues/475) - 16 cpus for local executor
- [#480](https://github.com/SciLifeLab/Sarek/issues/480) - No `tsv` file needed for step `annotate`

## [1.2.2] - 2017-10-06

### `Fixed`

- [#479](https://github.com/SciLifeLab/Sarek/issues/479) - Typo in `uppmax-localhost.config`

## [1.2.1] - 2017-10-06

### `Changed`

- `runascat` and `runconvertallelecounts` containers are now replaced by `r-base`
- `willmclaren/ensembl-vep:release_90.5` is now base for `vepgrch37` and `vepgrch38`

### `Removed`

- `vep` container
- `strelka_config.ini` file

### `Fixed`

- [#471](https://github.com/SciLifeLab/Sarek/issues/471) - Running `Singularity` on /scratch
- [#472](https://github.com/SciLifeLab/Sarek/issues/472) - Update function to check Nextflow version
- [#473](https://github.com/SciLifeLab/Sarek/issues/473) - Remove `returnMin()` function

## [1.2.0] - 2017-10-02

### `Changed`

- Fix version for Manuscript

## [1.1] - 2017-09-15

### `Added`

- Singularity possibilities

### `Changed`

- Reports made by default
- Intervals file can be a bed file
- Normal sample preprocessing + HaplotypeCaller is possible
- Better Travis CI tests

### `Fixed`

- Memory requirements

## [1.0] - 2017-02-16

### `Added`

- Docker possibilities

## [0.9] - 2016-11-16

## [0.8] - 2016-11-16

## [0.1] - 2016-04-05<|MERGE_RESOLUTION|>--- conflicted
+++ resolved
@@ -17,15 +17,12 @@
 - [#41](https://github.com/nf-core/sarek/pull/41) - Update `qualimap` from `2.2.2b` to `2.2.2c`
 - [#41](https://github.com/nf-core/sarek/pull/41) - Update `tiddit` from `2.7.1` to `2.8.0`
 - [#41](https://github.com/nf-core/sarek/pull/41) - Update `vcfanno` from `0.3.1` to `0.3.2`
-<<<<<<< HEAD
 - [#46](https://github.com/nf-core/sarek/pull/46) - Add location to abstacts.
 
 ### `Removed`
 
+- [#45](https://github.com/nf-core/sarek/pull/45) - Include Workflow figure in `README.md`
 - [#46](https://github.com/nf-core/sarek/pull/46) - Remove mention of old `build.nf` script which was included in `main.nf`
-=======
-- [#45](https://github.com/nf-core/sarek/pull/45) - Include Workflow figure in `README.md`
->>>>>>> f1483acf
 
 ### `Fixed`
 
