<<<<<<< HEAD
# nf-core/sarek: Usage

## Table of contents

* [Table of contents](#table-of-contents)
* [Introduction](#introduction)
* [Running the pipeline](#running-the-pipeline)
  * [Updating the pipeline](#updating-the-pipeline)
  * [Reproducibility](#reproducibility)
* [Main arguments](#main-arguments)
  * [`-profile`](#-profile)
  * [`--reads`](#--reads)
  * [`--single_end`](#--single_end)
* [Reference genomes](#reference-genomes)
  * [`--genome` (using iGenomes)](#--genome-using-igenomes)
  * [`--fasta`](#--fasta)
  * [`--igenomes_ignore`](#--igenomes_ignore)
* [Job resources](#job-resources)
  * [Automatic resubmission](#automatic-resubmission)
  * [Custom resource requests](#custom-resource-requests)
* [AWS Batch specific parameters](#aws-batch-specific-parameters)
  * [`--awsqueue`](#--awsqueue)
  * [`--awsregion`](#--awsregion)
  * [`--awscli`](#--awscli)
* [Other command line parameters](#other-command-line-parameters)
  * [`--outdir`](#--outdir)
  * [`--email`](#--email)
  * [`--email_on_fail`](#--email_on_fail)
  * [`--max_multiqc_email_size`](#--max_multiqc_email_size)
  * [`-name`](#-name)
  * [`-resume`](#-resume)
  * [`-c`](#-c)
  * [`--custom_config_version`](#--custom_config_version)
  * [`--custom_config_base`](#--custom_config_base)
  * [`--max_memory`](#--max_memory)
  * [`--max_time`](#--max_time)
  * [`--max_cpus`](#--max_cpus)
  * [`--plaintext_email`](#--plaintext_email)
  * [`--monochrome_logs`](#--monochrome_logs)
  * [`--multiqc_config`](#--multiqc_config)

## Introduction

Nextflow handles job submissions on SLURM or other environments, and supervises running the jobs. Thus the Nextflow process must run until the pipeline is finished. We recommend that you put the process running in the background through `screen` / `tmux` or similar tool. Alternatively you can run nextflow within a cluster job submitted your job scheduler.
=======
# nf-core/sarek: Usage <!-- omit in toc -->

- [Introduction](#introduction)
- [Running the pipeline](#running-the-pipeline)
  - [Updating the pipeline](#updating-the-pipeline)
  - [Reproducibility](#reproducibility)
- [Main arguments](#main-arguments)
  - [-profile](#-profile)
  - [--input](#--input)
  - [--split_fastq](#--split_fastq)
  - [--trim_fastq](#--trim_fastq)
  - [--clip_r1](#--clip_r1)
  - [--clip_r2](#--clip_r2)
  - [--three_prime_clip_r1](#--three_prime_clip_r1)
  - [--three_prime_clip_r2](#--three_prime_clip_r2)
  - [--trim_nextseq](#--trim_nextseq)
  - [--save_trimmed](#--save_trimmed)
  - [--sample](#--sample)
  - [--sampleDir](#--sampledir)
  - [--annotateVCF](#--annotatevcf)
  - [--no_gvcf](#--no_gvcf)
  - [--noGVCF](#--nogvcf)
  - [--skip_qc](#--skip_qc)
  - [--skipQC](#--skipqc)
  - [--noReports](#--noreports)
  - [--nucleotides_per_second](#--nucleotides_per_second)
  - [--nucleotidesPerSecond](#--nucleotidespersecond)
  - [--step](#--step)
  - [--tools](#--tools)
  - [--sentieon](#--sentieon)
  - [--no_strelka_bp](#--no_strelka_bp)
  - [--noStrelkaBP](#--nostrelkabp)
  - [--no_intervals](#--no_intervals)
  - [--target_bed](#--target_bed)
  - [--targetBED](#--targetbed)
- [Reference genomes](#reference-genomes)
  - [--genome (using iGenomes)](#--genome-using-igenomes)
  - [--ac_loci](#--ac_loci)
  - [--acLoci](#--acloci)
  - [--ac_loci_gc](#--ac_loci_gc)
  - [--acLociGC](#--aclocigc)
  - [--bwa](#--bwa)
  - [--bwaIndex](#--bwaindex)
  - [--chr_dir](#--chr_dir)
  - [--chrDir](#--chrdir)
  - [--chr_length](#--chr_length)
  - [--chrLength](#--chrlength)
  - [--dbsnp](#--dbsnp)
  - [--dbsnp_index](#--dbsnp_index)
  - [--dbsnpIndex](#--dbsnpindex)
  - [--dict](#--dict)
  - [--fasta](#--fasta)
  - [--fasta_fai](#--fasta_fai)
  - [--fastaFai](#--fastafai)
  - [--genomeDict](#--genomedict)
  - [--genomeFile](#--genomefile)
  - [--genomeIndex](#--genomeindex)
  - [--germline_resource](#--germline_resource)
  - [--germlineResource](#--germlineresource)
  - [--germline_resource_index](#--germline_resource_index)
  - [--germlineResourceIndex](#--germlineresourceindex)
  - [--intervals](#--intervals)
  - [--known_indels](#--known_indels)
  - [--knownIndels](#--knownindels)
  - [--known_indels_index](#--known_indels_index)
  - [--knownIndelsIndex](#--knownindelsindex)
  - [--pon](#--pon)
  - [--pon_index](#--pon_index)
  - [--snpeff_db](#--snpeff_db)
  - [--snpeffDb](#--snpeffdb)
  - [--species](#--species)
  - [--vep_cache_version](#--vep_cache_version)
  - [--vepCacheVersion](#--vepcacheversion)
  - [--igenomes_ignore](#--igenomes_ignore)
  - [--igenomesIgnore](#--igenomesignore)
- [Job resources](#job-resources)
  - [Automatic resubmission](#automatic-resubmission)
  - [Custom resource requests](#custom-resource-requests)
- [AWS Batch specific parameters](#aws-batch-specific-parameters)
  - [--awsqueue](#--awsqueue)
  - [--awsregion](#--awsregion)
- [Other command line parameters](#other-command-line-parameters)
  - [--outdir](#--outdir)
- [--publish_dir_mode](#--publish_dir_mode)
- [--publishDirMode](#--publishdirmode)
  - [--sequencing_center](#--sequencing_center)
  - [--email](#--email)
  - [-name](#-name)
  - [-resume](#-resume)
  - [-c](#-c)
  - [--custom_config_version](#--custom_config_version)
  - [--custom_config_base](#--custom_config_base)
  - [--max_memory](#--max_memory)
  - [--single_cpu_mem](#--single_cpu_mem)
  - [--singleCPUMem](#--singlecpumem)
  - [--max_time](#--max_time)
  - [--max_cpus](#--max_cpus)
  - [--plaintext_email](#--plaintext_email)
  - [--monochrome_logs](#--monochrome_logs)
  - [--multiqc_config](#--multiqc_config)
  - [--ascat_ploidy](#--ascat_ploidy)
  - [--ascat_purity](#--ascat_purity)

## Introduction
>>>>>>> 8972a6c5

Nextflow handles job submissions on SLURM or other environments, and supervises running the jobs.
Thus the Nextflow process must run until the pipeline is finished.
We recommend that you put the process running in the background through `screen` / `tmux` or similar tool.
Alternatively you can run nextflow within a cluster job submitted your job scheduler.

It is recommended to limit the Nextflow Java virtual machines memory.
We recommend adding the following line to your environment (typically in `~/.bashrc` or `~./bash_profile`):

```bash
NXF_OPTS='-Xms1g -Xmx4g'
```

## Running the pipeline

The typical command for running the pipeline is as follows:

```bash
nextflow run nf-core/sarek --input sample.tsv -profile docker
```

This will launch the pipeline with the `docker` configuration profile.
See below for more information about profiles.

Note that the pipeline will create the following files in your working directory:

```bash
work            # Directory containing the nextflow working files
results         # Finished results (configurable, see below)
.nextflow_log   # Log file from Nextflow
# Other nextflow hidden files, eg. history of pipeline runs and old logs.
```

The nf-core/sarek pipeline comes with more documentation about running the pipeline, found in the `docs/` directory:

- [Output and how to interpret the results](output.md)
- [Extra Documentation on annotation](annotation.md)

### Updating the pipeline

<<<<<<< HEAD
When you run the above command, Nextflow automatically pulls the pipeline code from GitHub and stores it as a cached version. When running the pipeline after this, it will always use the cached version if available - even if the pipeline has been updated since. To make sure that you're running the latest version of the pipeline, make sure that you regularly update the cached version of the pipeline:
=======
When you run the above command, Nextflow automatically pulls the pipeline code from GitHub and stores it as a cached version.
When running the pipeline after this, it will always use the cached version if available - even if the pipeline has been updated since.
To make sure that you're running the latest version of the pipeline, make sure that you regularly update the cached version of the pipeline:
>>>>>>> 8972a6c5

```bash
nextflow pull nf-core/sarek
```

### Reproducibility
<<<<<<< HEAD

It's a good idea to specify a pipeline version when running the pipeline on your data. This ensures that a specific version of the pipeline code and software are used when you run your pipeline. If you keep using the same tag, you'll be running the same version of the pipeline, even if there have been changes to the code since.
=======
>>>>>>> 8972a6c5

It's a good idea to specify a pipeline version when running the pipeline on your data.
This ensures that a specific version of the pipeline code and software are used when you run your pipeline.
If you keep using the same tag, you'll be running the same version of the pipeline, even if there have been changes to the code since.

First, go to the [nf-core/sarek releases page](https://github.com/nf-core/sarek/releases) and find the latest version number - numeric only (eg. `2.5.0`).
Then specify this when running the pipeline with `-r` (one hyphen) - eg. `-r 2.5.0`.

<<<<<<< HEAD
## Main arguments

### `-profile`
=======
This version number will be logged in reports when you run the pipeline, so that you'll know what you used when you look back in the future.

## Main arguments

### -profile

Use this parameter to choose a configuration profile.
Profiles can give configuration presets for different compute environments.
Note that multiple profiles can be loaded, for example: `-profile docker` - the order of arguments is important!
>>>>>>> 8972a6c5

Use this parameter to choose a configuration profile. Profiles can give configuration presets for different compute environments.

Several generic profiles are bundled with the pipeline which instruct the pipeline to use software packaged using different methods (Docker, Singularity, Conda) - see below.

> We highly recommend the use of Docker or Singularity containers for full pipeline reproducibility, however when this is not possible, Conda is also supported.

The pipeline also dynamically loads configurations from [https://github.com/nf-core/configs](https://github.com/nf-core/configs) when it runs, making multiple config profiles for various institutional clusters available at run time. For more information and to see if your system is available in these configs please see the [nf-core/configs documentation](https://github.com/nf-core/configs#documentation).

Note that multiple profiles can be loaded, for example: `-profile test,docker` - the order of arguments is important!
They are loaded in sequence, so later profiles can overwrite earlier profiles.

If `-profile` is not specified, the pipeline will run locally and expect all software to be installed and available on the `PATH`. This is _not_ recommended.

<<<<<<< HEAD
* `docker`
  * A generic configuration profile to be used with [Docker](http://docker.com/)
  * Pulls software from dockerhub: [`nfcore/sarek`](http://hub.docker.com/r/nfcore/sarek/)
* `singularity`
  * A generic configuration profile to be used with [Singularity](http://singularity.lbl.gov/)
  * Pulls software from DockerHub: [`nfcore/sarek`](http://hub.docker.com/r/nfcore/sarek/)
* `conda`
  * Please only use Conda as a last resort i.e. when it's not possible to run the pipeline with Docker or Singularity.
  * A generic configuration profile to be used with [Conda](https://conda.io/docs/)
  * Pulls most software from [Bioconda](https://bioconda.github.io/)
* `test`
  * A profile with a complete configuration for automated testing
  * Includes links to test data so needs no other parameters

<!-- TODO nf-core: Document required command line parameters -->

### `--reads`

Use this to specify the location of your input FastQ files. For example:
=======
- `awsbatch`
  - A generic configuration profile to be used with AWS Batch.
- `conda`
  - A generic configuration profile to be used with [conda](https://conda.io/docs/)
  - Pulls most software from [Bioconda](https://bioconda.github.io/)
- `docker`
  - A generic configuration profile to be used with [Docker](http://docker.com/)
  - Pulls software from dockerhub: [`nfcore/sarek`](http://hub.docker.com/r/nfcore/sarek/)
- `singularity`
  - A generic configuration profile to be used with [Singularity](http://singularity.lbl.gov/)
  - Pulls software from DockerHub: [`nfcore/sarek`](http://hub.docker.com/r/nfcore/sarek/)
- `test`
  - A profile with a complete configuration for automated testing
  - Includes links to test data so needs no other parameters

### --input

Use this to specify the location of your input TSV file, on `mapping`, `recalibrate` and `variantcalling` steps.
For example:
>>>>>>> 8972a6c5

```bash
--input sample.tsv
```

Multiple TSV files can be specified if the path must be enclosed in quotes

Use this to specify the location to a directory on `mapping` step with a single germline sample only.
For example:

```bash
--input PathToDirectory
```

<<<<<<< HEAD
### `--single_end`

By default, the pipeline expects paired-end data. If you have single-end data, you need to specify `--single_end` on the command line when you launch the pipeline. A normal glob pattern, enclosed in quotation marks, can then be used for `--reads`. For example:

```bash
--single_end --reads '*.fastq'
=======
Use this to specify the location of your VCF input file on `annotate` step.
For example:

```bash
--input sample.vcf
>>>>>>> 8972a6c5
```

Multiple VCF files can be specified if the path must be enclosed in quotes

### --split_fastq

Use the Nextflow [`splitFastq`](https://www.nextflow.io/docs/latest/operator.html#splitfastq) operator to specify how many reads should be contained in the split fastq file.
For example:

```bash
--split_fastq 10000
```

### --trim_fastq
Use this to perform adapter trimming [Trim Galore](https://github.com/FelixKrueger/TrimGalore/blob/master/Docs/Trim_Galore_User_Guide.md)

### --clip_r1
Instructs Trim Galore to remove <int> bp from the 5' end of read 1 (or single-end reads). This may be useful if the qualities were very poor, or if there is some sort of unwanted bias at the 5' end.

### --clip_r2
Instructs Trim Galore to remove <int> bp from the 5' end of read 2 (paired-end reads only). This may be useful if the qualities were very poor, or if there is some sort of unwanted bias at the 5' end.

### --three_prime_clip_r1
Instructs Trim Galore to remove <int> bp from the 3' end of read 1 (or single-end reads) AFTER adapter/quality trimming has been performed. This may remove some unwanted bias from the 3' end that is not directly related to adapter sequence or basecall quality.

### --three_prime_clip_r2
Instructs Trim Galore to re move <int> bp from the 3' end of read 2 AFTER adapter/quality trimming has been performed. This may remove some unwanted bias from the 3' end that is not directly related to adapter sequence or basecall quality.

### --trim_nextseq
This enables the option --nextseq-trim=3'CUTOFF within Cutadapt, which will set a quality cutoff (that is normally given with -q instead), but qualities of G bases are ignored. This trimming is in common for the NextSeq- and NovaSeq-platforms, where basecalls without any signal are called as high-quality G bases. 

### --save_trimmed
Option to keep trimmed fastqs

### --sample

> :warning: This params is deprecated -- it will be removed in a future release.
> Please check: [`--input`](#--input)

### --sampleDir

> :warning: This params is deprecated -- it will be removed in a future release.
> Please check: [`--input`](#--input)

### --annotateVCF

> :warning: This params is deprecated -- it will be removed in a future release.
> Please check: [`--input`](#--input)

Multiple VCF files can be specified if the path must be enclosed in quotes

### --no_gvcf

Use this to disable g.vcf from `HaplotypeCaller`.

<<<<<<< HEAD
=======
### --noGVCF

> :warning: This params is deprecated -- it will be removed in a future release.
> Please check: [`--no_gvcf`](#--no_gvcf)

### --skip_qc

Use this to disable specific QC and Reporting tools.
Available: `all`, `bamQC`, `BCFtools`, `FastQC`, `MultiQC`, `samtools`, `vcftools`, `versions`
Default: `None`

### --skipQC

> :warning: This params is deprecated -- it will be removed in a future release.
> Please check: [`--skip_qc`](#--skip_qc)

### --noReports

> :warning: This params is deprecated -- it will be removed in a future release.
> Please check: [`--skipQC`](#--skipQC)

### --nucleotides_per_second

Use this to estimate of how many seconds it will take to call variants on any interval, the default value is `1000` is it's not specified in the `<intervals>.bed` file.

### --nucleotidesPerSecond

> :warning: This params is deprecated -- it will be removed in a future release.
> Please check: [`--nucleotides_per_second`](#--nucleotides_per_second)

### --step

Use this to specify the starting step:
Default `mapping`
Available: `mapping`, `recalibrate`, `variantcalling` and `annotate`

### --tools

Use this to specify the tools to run:
Available: `ASCAT`, `ControlFREEC`, `FreeBayes`, `HaplotypeCaller`, `Manta`, `mpileup`, `Mutect2`, `Strelka`, `TIDDIT`

### --sentieon

If [Sentieon](https://www.sentieon.com/) is available, use this to enable it for preprocessing, and variant calling.
Adds the following tools for the [`--tools`](#--tools) options: `DNAseq`, `DNAscope` and `TNscope`.

Please refer to the [nf-core/configs](https://github.com/nf-core/configs#adding-a-new-pipeline-specific-config) repository on how to make a pipeline-specific configuration file based on the [munin-sarek specific configuration file](https://github.com/nf-core/configs/blob/master/conf/pipeline/sarek/munin.config).

Or ask us on the [nf-core Slack](http://nf-co.re/join/slack) on the following channels: [#sarek](https://nfcore.slack.com/channels/sarek) [#configs](https://nfcore.slack.com/channels/configs).

### --no_strelka_bp

Use this not to use `Manta` `candidateSmallIndels` for `Strelka` as Best Practice.

### --noStrelkaBP

> :warning: This params is deprecated -- it will be removed in a future release.
> Please check: [`--no_strelka_bp`](#--no_strelka_bp)

### --no_intervals

Disable usage of intervals file, and disable automatic generation of intervals file when none are provided.

### --target_bed

Use this to specify the target BED file for targeted or whole exome sequencing.

### --targetBED

> :warning: This params is deprecated -- it will be removed in a future release.
> Please check: [`--target_bed`](#--target_bed)

>>>>>>> 8972a6c5
## Reference genomes

The pipeline config files come bundled with paths to the Illumina iGenomes reference index files.
If running with docker or AWS, the configuration is set up to use the [AWS-iGenomes](https://ewels.github.io/AWS-iGenomes/) resource.

<<<<<<< HEAD
### `--genome` (using iGenomes)

There are 31 different species supported in the iGenomes references. To run the pipeline, you must specify which to use with the `--genome` flag.
=======
### --genome (using iGenomes)
>>>>>>> 8972a6c5

There are 2 different species supported by Sarek in the iGenomes references.
To run the pipeline, you must specify which to use with the `--genome` flag.

You can find the keys to specify the genomes in the [iGenomes config file](../conf/igenomes.config).
Genomes that are supported are:

- Homo sapiens
  - `--genome GRCh37` (GATK Bundle)
  - `--genome GRCh38` (GATK Bundle)

- Mus musculus
  - `--genome GRCm38` (Ensembl)

Limited support for:

- Arabidopsis thaliana
  - `--genome TAIR10` (Ensembl)

- Bacillus subtilis 168
  - `--genome EB2` (Ensembl)

- Bos taurus
  - `--genome UMD3.1` (Ensembl)
  - `--genome bosTau8` (UCSC)

- Caenorhabditis elegans
  - `--genome WBcel235` (Ensembl)
  - `--genome ce10` (UCSC)

- Canis familiaris
  - `--genome CanFam3.1`  (Ensembl)
  - `--genome canFam3`  (UCSC)

- Danio rerio
  - `--genome GRCz10`  (Ensembl)
  - `--genome danRer10`  (UCSC)

- Drosophila melanogaster
  - `--genome BDGP6`  (Ensembl)
  - `--genome dm6`  (UCSC)

- Equus caballus
  - `--genome EquCab2`  (Ensembl)
  - `--genome equCab2`  (UCSC)

- Escherichia coli K 12 DH10B
  - `--genome EB1`  (Ensembl)

- Gallus gallus
  - `--genome Galgal4`  (Ensembl)
  - `--genome galgal4`  (UCSC)

- Glycine max
  - `--genome Gm01`  (Ensembl)

- Homo sapiens
  - `--genome hg19`  (UCSC)
  - `--genome hg38`  (UCSC)

- Macaca mulatta
  - `--genome Mmul_1`  (Ensembl)

- Mus musculus
  - `--genome mm10`  (Ensembl)

- Oryza sativa japonica
  - `--genome IRGSP-1.0`  (Ensembl)

- Pan troglodytes
  - `--genome CHIMP2.1.4`  (Ensembl)
  - `--genome panTro4`  (UCSC)

- Rattus norvegicus
  - `--genome Rnor_6.0`  (Ensembl)
  - `--genome rn6`  (UCSC)

- Saccharomyces cerevisiae
  - `--genome R64-1-1`  (Ensembl)
  - `--genome sacCer3`  (UCSC)

- Schizosaccharomyces pombe
  - `--genome EF2`  (Ensembl)

- Sorghum bicolor
  - `--genome Sbi1`  (Ensembl)

- Sus scrofa
  - `--genome Sscrofa10.2`  (Ensembl)
  - `--genome susScr3`  (UCSC)

- Zea mays
  - `--genome AGPv3`  (Ensembl)

Note that you can use the same configuration setup to save sets of reference files for your own use, even if they are not part of the iGenomes resource.
See the [Nextflow documentation](https://www.nextflow.io/docs/latest/config.html) for instructions on where to save such a file.

The syntax for this reference configuration is as follows:

```nextflow
params {
  genomes {
    'GRCh38' {
      ac_loci                  = '<path to the acLoci file>'
      ac_lociGC                = '<path to the acLociGC file>'
      bwa                      = '<path to the bwa indexes>'
      chr_dir                  = '<path to the chromosomes folder>'
      chr_length               = '<path to the chromosomes lenght file>'
      dbsnp                    = '<path to the dbsnp file>'
      dbsnp_index              = '<path to the dbsnp index>'
      dict                     = '<path to the dict file>'
      fasta                    = '<path to the fasta file>'
      fasta_fai                = '<path to the fasta index>'
      germline_resource        = '<path to the germlineResource file>'
      germline_resource_index  = '<path to the germlineResource index>'
      intervals                = '<path to the intervals file>'
      known_indels             = '<path to the knownIndels file>'
      known_indels_index       = '<path to the knownIndels index>'
      snpeff_db                = '<version of the snpEff DB>'
      species                  = '<species>'
      vep_cache_version        = '<version of the VEP cache>'
    }
    // Any number of additional genomes, key is used with --genome
  }
}
```

<<<<<<< HEAD
<!-- TODO nf-core: Describe reference path flags -->

### `--fasta`
=======
### --ac_loci

If you prefer, you can specify the full path to your reference genome when you run the pipeline:

```bash
--ac_loci '[path to the acLoci file]'
```

### --acLoci

> :warning: This params has been removed.
> Please check: [`--ac_loci`](#--ac_loci)

### --ac_loci_gc

If you prefer, you can specify the full path to your reference genome when you run the pipeline:

```bash
--ac_loci_gc '[path to the acLociGC file]'
```

### --acLociGC

> :warning: This params has been removed.
> Please check: [`--ac_loci_gc`](#--ac_loci_gc)

### --bwa

If you prefer, you can specify the full path to your reference genome when you run the pipeline:

```bash
--bwa '[path to the bwa indexes]'
```

### --ascat_ploidy

Use this parameter to overwrite default behavior from ASCAT regarding ploidy.

### --ascat_purity

Use this parameter to overwrite default behavior from ASCAT regarding purity.

### --bwaIndex

> :warning: This params has been removed.
> Please check: [`--bwa`](#--bwa)

### --chr_dir

If you prefer, you can specify the full path to your reference genome when you run the pipeline:

```bash
--chr_dir '[path to the Chromosomes folder]'
```

### --chrDir

> :warning: This params has been removed.
> Please check: [`--chr_dir`](#--chr_dir)

### --chr_length

If you prefer, you can specify the full path to your reference genome when you run the pipeline:

```bash
--chr_length '[path to the Chromosomes length file]'
```

### --chrLength

> :warning: This params has been removed.
> Please check: [`--chr_length`](#--chr_length)

### --dbsnp

If you prefer, you can specify the full path to your reference genome when you run the pipeline:

```bash
--dbsnp '[path to the dbsnp file]'
```

### --dbsnp_index

If you prefer, you can specify the full path to your reference genome when you run the pipeline:

```bash
--dbsnp_index '[path to the dbsnp index]'
```

### --dbsnpIndex

> :warning: This params has been removed.
> Please check: [`--dbsnp_index`](#--dbsnp_index)

### --dict

If you prefer, you can specify the full path to your reference genome when you run the pipeline:

```bash
--dict '[path to the dict file]'
```

### --fasta

If you prefer, you can specify the full path to your reference genome when you run the pipeline:

```bash
--fasta '[path to the reference fasta file]'
```

### --fasta_fai

If you prefer, you can specify the full path to your reference genome when you run the pipeline:

```bash
--fasta_fai '[path to the reference index]'
```

### --fastaFai

> :warning: This params has been removed.
> Please check: [`--dbsnp_index`](#--dbsnp_index)

### --genomeDict

> :warning: This params has been removed.
> Please check: [`--dict`](#--dict)

### --genomeFile

> :warning: This params has been removed.
> Please check: [`--fasta`](#--fasta)

### --genomeIndex

> :warning: This params has been removed.
> Please check: [`--fastaFai`](#--fastaFai)

### --germline_resource

The [germline resource VCF file](https://software.broadinstitute.org/gatk/documentation/tooldocs/current/org_broadinstitute_hellbender_tools_walkers_mutect_Mutect2.php#--germline-resource) (bgzipped and tabixed) needed by GATK4 Mutect2 is a collection of calls that are likely present in the sample, with allele frequencies.
The AF info field must be present.
You can find a smaller, stripped gnomAD VCF file (most of the annotation is removed and only calls signed by PASS are stored) in the iGenomes Annotation/GermlineResource folder.
To add your own germline resource supply

```bash
--germline_resource '[path to my resource.vcf.gz]'
```

### --germlineResource

> :warning: This params has been removed.
> Please check: [`--germline_resource`](#--germline_resource)

### --germline_resource_index

Tabix index of the germline resource specified at [`--germline_resource`](#--germline_resource).
To add your own germline resource supply

```bash
--germline_resource_index '[path to my resource.vcf.gz.idx]'
```

### --germlineResourceIndex

> :warning: This params has been removed.
> Please check: [`--germline_resource_index`](#--germline_resource_index)

### --intervals

If you prefer, you can specify the full path to your reference genome when you run the pipeline:

```bash
--intervals '[path to the intervals file]'
```

### --known_indels
>>>>>>> 8972a6c5

If you prefer, you can specify the full path to your reference genome when you run the pipeline:

```bash
--known_indels '[path to the knownIndels file]'
```

<<<<<<< HEAD
### `--igenomes_ignore`

Do not load `igenomes.config` when running the pipeline. You may choose this option if you observe clashes between custom parameters and those supplied in `igenomes.config`.
=======
### --knownIndels

> :warning: This params has been removed.
> Please check: [`--known_indels`](#--known_indels)

### --known_indels_index

If you prefer, you can specify the full path to your reference genome when you run the pipeline:

```bash
--known_indels_index '[path to the knownIndels index]'
```

### --knownIndelsIndex

> :warning: This params has been removed.
> Please check: [`--known_indels_index`](#--known_indels_index)

### --pon

When a panel of normals [PON](https://gatkforums.broadinstitute.org/gatk/discussion/24057/how-to-call-somatic-mutations-using-gatk4-mutect2#latest) is defined, you will get filtered somatic calls as a result.
Without PON, there will be no calls with PASS in the INFO field, only an _unfiltered_ VCF is written.
It is recommended to make your own panel-of-normals, as it depends on sequencer and library preparation.
For tests in iGenomes there is a dummy PON file in the Annotation/GermlineResource directory, but it _should not be used_ as a real panel-of-normals file.
Provide your PON by:

```bash
--pon '[path to the PON VCF]'
```

If the PON file is bgzipped, there has to be a tabixed index file at the same directory.

### --pon_index

Tabix index of the panel-of-normals bgzipped VCF file.

### --snpeff_db

If you prefer, you can specify the DB version when you run the pipeline:

```bash
--snpeff_db '[version of the snpEff DB]'
```

### --snpeffDb

> :warning: This params has been removed.
> Please check: [`--snpeff_db`](#--snpeff_db)

### --species

This specifies the species used for running VEP annotation. For human data, this needs to be set to `homo_sapiens`, for mouse data `mus_musculus` as the annotation needs to know where to look for appropriate annotation references. If you use iGenomes or a local resource with `genomes.conf`, this has already been set for you appropriately.

### --vep_cache_version

If you prefer, you can specify the cache version when you run the pipeline:

```bash
--vep_cache_version '[version of the VEP cache]'
```

### --vepCacheVersion

> :warning: This params has been removed.
> Please check: [`--vep_cache_version`](#--vep_cache_version)

### --igenomes_ignore

Do not load `igenomes.config` when running the pipeline.
You may choose this option if you observe clashes between custom parameters and those supplied in `igenomes.config`.

```bash
--igenomes_ignore
```

### --igenomesIgnore

> :warning: This params has been removed.
> Please check: [`--igenomes_ignore`](#--igenomes_ignore)
>>>>>>> 8972a6c5

## Job resources

### Automatic resubmission

<<<<<<< HEAD
Each step in the pipeline has a default set of requirements for number of CPUs, memory and time. For most of the steps in the pipeline, if the job exits with an error code of `143` (exceeded requested resources) it will automatically resubmit with higher requests (2 x original, then 3 x original). If it still fails after three times then the pipeline is stopped.

### Custom resource requests

Wherever process-specific requirements are set in the pipeline, the default value can be changed by creating a custom config file. See the files hosted at [`nf-core/configs`](https://github.com/nf-core/configs/tree/master/conf) for examples.
=======
Each step in the pipeline has a default set of requirements for number of CPUs, memory and time.
For most of the steps in the pipeline, if the job exits with an error code of `143` (exceeded requested resources) it will automatically resubmit with higher requests (2 x original, then 3 x original).
If it still fails after three times then the pipeline is stopped.

### Custom resource requests
>>>>>>> 8972a6c5

Wherever process-specific requirements are set in the pipeline, the default value can be changed by creating a custom config file.
See the files hosted at [`nf-core/configs`](https://github.com/nf-core/configs/tree/master/conf) for examples.

If you are likely to be running `nf-core` pipelines regularly it may be a good idea to request that your custom config file is uploaded to the `nf-core/configs` git repository.
Before you do this please can you test that the config file works with your pipeline of choice using the `-c` parameter (see definition below).
You can then create a pull request to the `nf-core/configs` repository with the addition of your config file, associated documentation file (see examples in [`nf-core/configs/docs`](https://github.com/nf-core/configs/tree/master/docs)), and amending [`nfcore_custom.config`](https://github.com/nf-core/configs/blob/master/nfcore_custom.config) to include your custom profile.

If you have any questions or issues please send us a message on [Slack](https://nf-co.re/join/slack).

## AWS Batch specific parameters

<<<<<<< HEAD
Running the pipeline on AWS Batch requires a couple of specific parameters to be set according to your AWS Batch configuration. Please use [`-profile awsbatch`](https://github.com/nf-core/configs/blob/master/conf/awsbatch.config) and then specify all of the following parameters.

### `--awsqueue`

The JobQueue that you intend to use on AWS Batch.

### `--awsregion`

The AWS region in which to run your job. Default is set to `eu-west-1` but can be adjusted to your needs.

### `--awscli`

The [AWS CLI](https://www.nextflow.io/docs/latest/awscloud.html#aws-cli-installation) path in your custom AMI. Default: `/home/ec2-user/miniconda/bin/aws`.
=======
Running the pipeline on AWS Batch requires a couple of specific parameters to be set according to your AWS Batch configuration.
Please use the `-awsbatch` profile and then specify all of the following parameters.

### --awsqueue

The JobQueue that you intend to use on AWS Batch.

### --awsregion

The AWS region to run your job in.
Default is set to `eu-west-1` but can be adjusted to your needs.
>>>>>>> 8972a6c5

Please make sure to also set the `-w/--work-dir` and `--outdir` parameters to a S3 storage bucket of your choice - you'll get an error message notifying you if you didn't.

## Other command line parameters

### --outdir

<<<<<<< HEAD
### `--outdir`

=======
>>>>>>> 8972a6c5
The output directory where the results will be saved.
Default: `results/

## --publish_dir_mode

The file publishing method.
Available: `symlink`, `rellink`, `link`, `copy`, `copyNoFollow`, `move`
Default: `copy`

## --publishDirMode

> :warning: This params is deprecated -- it will be removed in a future release.
> Please check: [`--publish_dir_mode`](#--publish_dir_mode)

### --sequencing_center

The sequencing center that will be used in the BAM CN field

<<<<<<< HEAD
### `--email`

Set this parameter to your e-mail address to get a summary e-mail with details of the run sent to you when the workflow exits. If set in your user config file (`~/.nextflow/config`) then you don't need to specify this on the command line for every run.

### `--email_on_fail`

This works exactly as with `--email`, except emails are only sent if the workflow is not successful.

### `--max_multiqc_email_size`

Threshold size for MultiQC report to be attached in notification email. If file generated by pipeline exceeds the threshold, it will not be attached (Default: 25MB).

### `-name`

Name for the pipeline run. If not specified, Nextflow will automatically generate a random mnemonic.
=======
### --email

Set this parameter to your e-mail address to get a summary e-mail with details of the run sent to you when the workflow exits.
If set in your user config file (`~/.nextflow/config`) then you don't need to specify this on the command line for every run.

### -name

Name for the pipeline run.
If not specified, Nextflow will automatically generate a random mnemonic.
>>>>>>> 8972a6c5

This is used in the MultiQC report (if not default) and in the summary HTML / e-mail (always).

**NB:** Single hyphen (core Nextflow option)

<<<<<<< HEAD
### `-resume`

Specify this when restarting a pipeline. Nextflow will used cached results from any pipeline steps where the inputs are the same, continuing from where it got to previously.
=======
### -resume
>>>>>>> 8972a6c5

Specify this when restarting a pipeline.
Nextflow will used cached results from any pipeline steps where the inputs are the same, continuing from where it got to previously.

You can also supply a run name to resume a specific run: `-resume [run-name]`.
Use the `nextflow log` command to show previous run names.

**NB:** Single hyphen (core Nextflow option)

<<<<<<< HEAD
### `-c`
=======
### -c
>>>>>>> 8972a6c5

Specify the path to a specific config file (this is a core NextFlow command).

**NB:** Single hyphen (core Nextflow option)

Note - you can use this to override pipeline defaults.

<<<<<<< HEAD
### `--custom_config_version`

Provide git commit id for custom Institutional configs hosted at `nf-core/configs`. This was implemented for reproducibility purposes. Default: `master`.
=======
### --custom_config_version

Provide git commit id for custom Institutional configs hosted at `nf-core/configs`.
This was implemented for reproducibility purposes.
Default is set to `master`.
>>>>>>> 8972a6c5

```bash
## Download and use config file with following git commid id
--custom_config_version d52db660777c4bf36546ddb188ec530c3ada1b96
```

<<<<<<< HEAD
### `--custom_config_base`
=======
### --custom_config_base
>>>>>>> 8972a6c5

If you're running offline, nextflow will not be able to fetch the institutional config files
from the internet.
If you don't need them, then this is not a problem.
If you do need them, you should download the files from the repo and tell nextflow where to find them with the `custom_config_base` option.
For example:

```bash
## Download and unzip the config files
cd /path/to/my/configs
wget https://github.com/nf-core/configs/archive/master.zip
unzip master.zip

## Run the pipeline
cd /path/to/my/data
nextflow run /path/to/pipeline/ --custom_config_base /path/to/my/configs/configs-master/
```

> Note that the nf-core/tools helper package has a `download` command to download all required pipeline
> files + singularity containers + institutional configs in one go for you, to make this process easier.

<<<<<<< HEAD
### `--max_memory`
=======
### --max_memory
>>>>>>> 8972a6c5

Use to set a top-limit for the default memory requirement for each process.
Should be a string in the format integer-unit eg. `--max_memory '8.GB'`

### --single_cpu_mem

Use to set memory for a single CPU.
Should be a string in the format integer-unit eg. `--single_cpu_mem '8.GB'`

### --singleCPUMem

> :warning: This params has been removed.
> Please check: [`--single_cpu_mem`](#--single_cpu_mem)

### --max_time

<<<<<<< HEAD
### `--max_time`

=======
>>>>>>> 8972a6c5
Use to set a top-limit for the default time requirement for each process.
Should be a string in the format integer-unit eg. `--max_time '2.h'`

### --max_cpus

<<<<<<< HEAD
### `--max_cpus`

=======
>>>>>>> 8972a6c5
Use to set a top-limit for the default CPU requirement for each process.
Should be a string in the format integer-unit eg. `--max_cpus 1`

### --plaintext_email

<<<<<<< HEAD
### `--plaintext_email`

Set to receive plain-text e-mails instead of HTML formatted.

### `--monochrome_logs`

Set to disable colourful command line output and live life in monochrome.

### `--multiqc_config`
=======
Set to receive plain-text e-mails instead of HTML formatted.

### --monochrome_logs

Set to disable colourful command line output and live life in monochrome.

### --multiqc_config
>>>>>>> 8972a6c5

Specify a path to a custom MultiQC configuration file.<|MERGE_RESOLUTION|>--- conflicted
+++ resolved
@@ -1,49 +1,3 @@
-<<<<<<< HEAD
-# nf-core/sarek: Usage
-
-## Table of contents
-
-* [Table of contents](#table-of-contents)
-* [Introduction](#introduction)
-* [Running the pipeline](#running-the-pipeline)
-  * [Updating the pipeline](#updating-the-pipeline)
-  * [Reproducibility](#reproducibility)
-* [Main arguments](#main-arguments)
-  * [`-profile`](#-profile)
-  * [`--reads`](#--reads)
-  * [`--single_end`](#--single_end)
-* [Reference genomes](#reference-genomes)
-  * [`--genome` (using iGenomes)](#--genome-using-igenomes)
-  * [`--fasta`](#--fasta)
-  * [`--igenomes_ignore`](#--igenomes_ignore)
-* [Job resources](#job-resources)
-  * [Automatic resubmission](#automatic-resubmission)
-  * [Custom resource requests](#custom-resource-requests)
-* [AWS Batch specific parameters](#aws-batch-specific-parameters)
-  * [`--awsqueue`](#--awsqueue)
-  * [`--awsregion`](#--awsregion)
-  * [`--awscli`](#--awscli)
-* [Other command line parameters](#other-command-line-parameters)
-  * [`--outdir`](#--outdir)
-  * [`--email`](#--email)
-  * [`--email_on_fail`](#--email_on_fail)
-  * [`--max_multiqc_email_size`](#--max_multiqc_email_size)
-  * [`-name`](#-name)
-  * [`-resume`](#-resume)
-  * [`-c`](#-c)
-  * [`--custom_config_version`](#--custom_config_version)
-  * [`--custom_config_base`](#--custom_config_base)
-  * [`--max_memory`](#--max_memory)
-  * [`--max_time`](#--max_time)
-  * [`--max_cpus`](#--max_cpus)
-  * [`--plaintext_email`](#--plaintext_email)
-  * [`--monochrome_logs`](#--monochrome_logs)
-  * [`--multiqc_config`](#--multiqc_config)
-
-## Introduction
-
-Nextflow handles job submissions on SLURM or other environments, and supervises running the jobs. Thus the Nextflow process must run until the pipeline is finished. We recommend that you put the process running in the background through `screen` / `tmux` or similar tool. Alternatively you can run nextflow within a cluster job submitted your job scheduler.
-=======
 # nf-core/sarek: Usage <!-- omit in toc -->
 
 - [Introduction](#introduction)
@@ -52,7 +6,7 @@
   - [Reproducibility](#reproducibility)
 - [Main arguments](#main-arguments)
   - [-profile](#-profile)
-  - [--input](#--input)
+  - [`--reads`](#--reads)
   - [--split_fastq](#--split_fastq)
   - [--trim_fastq](#--trim_fastq)
   - [--clip_r1](#--clip_r1)
@@ -86,6 +40,8 @@
   - [--ac_loci_gc](#--ac_loci_gc)
   - [--acLociGC](#--aclocigc)
   - [--bwa](#--bwa)
+  - [--ascat_ploidy](#--ascat_ploidy)
+  - [--ascat_purity](#--ascat_purity)
   - [--bwaIndex](#--bwaindex)
   - [--chr_dir](#--chr_dir)
   - [--chrDir](#--chrdir)
@@ -125,12 +81,15 @@
 - [AWS Batch specific parameters](#aws-batch-specific-parameters)
   - [--awsqueue](#--awsqueue)
   - [--awsregion](#--awsregion)
+  - [--awscli](#--awscli)
 - [Other command line parameters](#other-command-line-parameters)
   - [--outdir](#--outdir)
 - [--publish_dir_mode](#--publish_dir_mode)
 - [--publishDirMode](#--publishdirmode)
   - [--sequencing_center](#--sequencing_center)
   - [--email](#--email)
+  - [--email_on_fail](#--email_on_fail)
+  - [--max_multiqc_email_size](#--max_multiqc_email_size)
   - [-name](#-name)
   - [-resume](#-resume)
   - [-c](#-c)
@@ -144,11 +103,8 @@
   - [--plaintext_email](#--plaintext_email)
   - [--monochrome_logs](#--monochrome_logs)
   - [--multiqc_config](#--multiqc_config)
-  - [--ascat_ploidy](#--ascat_ploidy)
-  - [--ascat_purity](#--ascat_purity)
 
 ## Introduction
->>>>>>> 8972a6c5
 
 Nextflow handles job submissions on SLURM or other environments, and supervises running the jobs.
 Thus the Nextflow process must run until the pipeline is finished.
@@ -189,47 +145,28 @@
 
 ### Updating the pipeline
 
-<<<<<<< HEAD
-When you run the above command, Nextflow automatically pulls the pipeline code from GitHub and stores it as a cached version. When running the pipeline after this, it will always use the cached version if available - even if the pipeline has been updated since. To make sure that you're running the latest version of the pipeline, make sure that you regularly update the cached version of the pipeline:
-=======
 When you run the above command, Nextflow automatically pulls the pipeline code from GitHub and stores it as a cached version.
 When running the pipeline after this, it will always use the cached version if available - even if the pipeline has been updated since.
 To make sure that you're running the latest version of the pipeline, make sure that you regularly update the cached version of the pipeline:
->>>>>>> 8972a6c5
 
 ```bash
 nextflow pull nf-core/sarek
 ```
 
 ### Reproducibility
-<<<<<<< HEAD
-
-It's a good idea to specify a pipeline version when running the pipeline on your data. This ensures that a specific version of the pipeline code and software are used when you run your pipeline. If you keep using the same tag, you'll be running the same version of the pipeline, even if there have been changes to the code since.
-=======
->>>>>>> 8972a6c5
 
 It's a good idea to specify a pipeline version when running the pipeline on your data.
 This ensures that a specific version of the pipeline code and software are used when you run your pipeline.
 If you keep using the same tag, you'll be running the same version of the pipeline, even if there have been changes to the code since.
 
-First, go to the [nf-core/sarek releases page](https://github.com/nf-core/sarek/releases) and find the latest version number - numeric only (eg. `2.5.0`).
-Then specify this when running the pipeline with `-r` (one hyphen) - eg. `-r 2.5.0`.
-
-<<<<<<< HEAD
+First, go to the [nf-core/sarek releases page](https://github.com/nf-core/sarek/releases) and find the latest version number - numeric only (eg. `2.5.2`).
+Then specify this when running the pipeline with `-r` (one hyphen) - eg. `-r 2.5.2`.
+
+This version number will be logged in reports when you run the pipeline, so that you'll know what you used when you look back in the future.
+
 ## Main arguments
 
-### `-profile`
-=======
-This version number will be logged in reports when you run the pipeline, so that you'll know what you used when you look back in the future.
-
-## Main arguments
-
 ### -profile
-
-Use this parameter to choose a configuration profile.
-Profiles can give configuration presets for different compute environments.
-Note that multiple profiles can be loaded, for example: `-profile docker` - the order of arguments is important!
->>>>>>> 8972a6c5
 
 Use this parameter to choose a configuration profile. Profiles can give configuration presets for different compute environments.
 
@@ -244,47 +181,23 @@
 
 If `-profile` is not specified, the pipeline will run locally and expect all software to be installed and available on the `PATH`. This is _not_ recommended.
 
-<<<<<<< HEAD
-* `docker`
-  * A generic configuration profile to be used with [Docker](http://docker.com/)
-  * Pulls software from dockerhub: [`nfcore/sarek`](http://hub.docker.com/r/nfcore/sarek/)
-* `singularity`
-  * A generic configuration profile to be used with [Singularity](http://singularity.lbl.gov/)
-  * Pulls software from DockerHub: [`nfcore/sarek`](http://hub.docker.com/r/nfcore/sarek/)
-* `conda`
-  * Please only use Conda as a last resort i.e. when it's not possible to run the pipeline with Docker or Singularity.
-  * A generic configuration profile to be used with [Conda](https://conda.io/docs/)
-  * Pulls most software from [Bioconda](https://bioconda.github.io/)
-* `test`
-  * A profile with a complete configuration for automated testing
-  * Includes links to test data so needs no other parameters
-
-<!-- TODO nf-core: Document required command line parameters -->
-
-### `--reads`
-
-Use this to specify the location of your input FastQ files. For example:
-=======
-- `awsbatch`
-  - A generic configuration profile to be used with AWS Batch.
-- `conda`
-  - A generic configuration profile to be used with [conda](https://conda.io/docs/)
-  - Pulls most software from [Bioconda](https://bioconda.github.io/)
 - `docker`
   - A generic configuration profile to be used with [Docker](http://docker.com/)
   - Pulls software from dockerhub: [`nfcore/sarek`](http://hub.docker.com/r/nfcore/sarek/)
 - `singularity`
-  - A generic configuration profile to be used with [Singularity](http://singularity.lbl.gov/)
+  - A generic configuration profile to be used with [Singularity](https://sylabs.io/docs/)
   - Pulls software from DockerHub: [`nfcore/sarek`](http://hub.docker.com/r/nfcore/sarek/)
+- `conda`
+  - Please only use Conda as a last resort i.e. when it's not possible to run the pipeline with Docker or Singularity.
+  - A generic configuration profile to be used with [conda](https://conda.io/docs/)
+  - Pulls most software from [Bioconda](https://bioconda.github.io/)
 - `test`
   - A profile with a complete configuration for automated testing
   - Includes links to test data so needs no other parameters
 
-### --input
-
-Use this to specify the location of your input TSV file, on `mapping`, `recalibrate` and `variantcalling` steps.
-For example:
->>>>>>> 8972a6c5
+### `--reads`
+
+Use this to specify the location of your input FastQ files. For example:
 
 ```bash
 --input sample.tsv
@@ -299,20 +212,11 @@
 --input PathToDirectory
 ```
 
-<<<<<<< HEAD
-### `--single_end`
-
-By default, the pipeline expects paired-end data. If you have single-end data, you need to specify `--single_end` on the command line when you launch the pipeline. A normal glob pattern, enclosed in quotation marks, can then be used for `--reads`. For example:
-
-```bash
---single_end --reads '*.fastq'
-=======
 Use this to specify the location of your VCF input file on `annotate` step.
 For example:
 
 ```bash
 --input sample.vcf
->>>>>>> 8972a6c5
 ```
 
 Multiple VCF files can be specified if the path must be enclosed in quotes
@@ -327,25 +231,37 @@
 ```
 
 ### --trim_fastq
+
 Use this to perform adapter trimming [Trim Galore](https://github.com/FelixKrueger/TrimGalore/blob/master/Docs/Trim_Galore_User_Guide.md)
 
 ### --clip_r1
-Instructs Trim Galore to remove <int> bp from the 5' end of read 1 (or single-end reads). This may be useful if the qualities were very poor, or if there is some sort of unwanted bias at the 5' end.
+
+Instructs Trim Galore to remove a number of bp from the 5' end of read 1 (or single-end reads).
+This may be useful if the qualities were very poor, or if there is some sort of unwanted bias at the 5' end.
 
 ### --clip_r2
-Instructs Trim Galore to remove <int> bp from the 5' end of read 2 (paired-end reads only). This may be useful if the qualities were very poor, or if there is some sort of unwanted bias at the 5' end.
+
+Instructs Trim Galore to remove a number of bp from the 5' end of read 2 (paired-end reads only).
+This may be useful if the qualities were very poor, or if there is some sort of unwanted bias at the 5' end.
 
 ### --three_prime_clip_r1
-Instructs Trim Galore to remove <int> bp from the 3' end of read 1 (or single-end reads) AFTER adapter/quality trimming has been performed. This may remove some unwanted bias from the 3' end that is not directly related to adapter sequence or basecall quality.
+
+Instructs Trim Galore to remove a number of bp from the 3' end of read 1 (or single-end reads) AFTER adapter/quality trimming has been performed.
+This may remove some unwanted bias from the 3' end that is not directly related to adapter sequence or basecall quality.
 
 ### --three_prime_clip_r2
-Instructs Trim Galore to re move <int> bp from the 3' end of read 2 AFTER adapter/quality trimming has been performed. This may remove some unwanted bias from the 3' end that is not directly related to adapter sequence or basecall quality.
+
+Instructs Trim Galore to remove a number of bp from the 3' end of read 2 AFTER adapter/quality trimming has been performed.
+This may remove some unwanted bias from the 3' end that is not directly related to adapter sequence or basecall quality.
 
 ### --trim_nextseq
-This enables the option --nextseq-trim=3'CUTOFF within Cutadapt, which will set a quality cutoff (that is normally given with -q instead), but qualities of G bases are ignored. This trimming is in common for the NextSeq- and NovaSeq-platforms, where basecalls without any signal are called as high-quality G bases. 
+
+This enables the option `--nextseq-trim=3'CUTOFF` within `Cutadapt`, which will set a quality cutoff (that is normally given with `-q` instead), but qualities of G bases are ignored.
+This trimming is in common for the NextSeq and NovaSeq-platforms, where basecalls without any signal are called as high-quality G bases.
 
 ### --save_trimmed
-Option to keep trimmed fastqs
+
+Option to keep trimmed FASTQs
 
 ### --sample
 
@@ -368,8 +284,6 @@
 
 Use this to disable g.vcf from `HaplotypeCaller`.
 
-<<<<<<< HEAD
-=======
 ### --noGVCF
 
 > :warning: This params is deprecated -- it will be removed in a future release.
@@ -442,19 +356,12 @@
 > :warning: This params is deprecated -- it will be removed in a future release.
 > Please check: [`--target_bed`](#--target_bed)
 
->>>>>>> 8972a6c5
 ## Reference genomes
 
 The pipeline config files come bundled with paths to the Illumina iGenomes reference index files.
 If running with docker or AWS, the configuration is set up to use the [AWS-iGenomes](https://ewels.github.io/AWS-iGenomes/) resource.
 
-<<<<<<< HEAD
-### `--genome` (using iGenomes)
-
-There are 31 different species supported in the iGenomes references. To run the pipeline, you must specify which to use with the `--genome` flag.
-=======
 ### --genome (using iGenomes)
->>>>>>> 8972a6c5
 
 There are 2 different species supported by Sarek in the iGenomes references.
 To run the pipeline, you must specify which to use with the `--genome` flag.
@@ -582,11 +489,6 @@
 }
 ```
 
-<<<<<<< HEAD
-<!-- TODO nf-core: Describe reference path flags -->
-
-### `--fasta`
-=======
 ### --ac_loci
 
 If you prefer, you can specify the full path to your reference genome when you run the pipeline:
@@ -764,7 +666,6 @@
 ```
 
 ### --known_indels
->>>>>>> 8972a6c5
 
 If you prefer, you can specify the full path to your reference genome when you run the pipeline:
 
@@ -772,11 +673,6 @@
 --known_indels '[path to the knownIndels file]'
 ```
 
-<<<<<<< HEAD
-### `--igenomes_ignore`
-
-Do not load `igenomes.config` when running the pipeline. You may choose this option if you observe clashes between custom parameters and those supplied in `igenomes.config`.
-=======
 ### --knownIndels
 
 > :warning: This params has been removed.
@@ -856,25 +752,16 @@
 
 > :warning: This params has been removed.
 > Please check: [`--igenomes_ignore`](#--igenomes_ignore)
->>>>>>> 8972a6c5
 
 ## Job resources
 
 ### Automatic resubmission
 
-<<<<<<< HEAD
-Each step in the pipeline has a default set of requirements for number of CPUs, memory and time. For most of the steps in the pipeline, if the job exits with an error code of `143` (exceeded requested resources) it will automatically resubmit with higher requests (2 x original, then 3 x original). If it still fails after three times then the pipeline is stopped.
-
-### Custom resource requests
-
-Wherever process-specific requirements are set in the pipeline, the default value can be changed by creating a custom config file. See the files hosted at [`nf-core/configs`](https://github.com/nf-core/configs/tree/master/conf) for examples.
-=======
 Each step in the pipeline has a default set of requirements for number of CPUs, memory and time.
 For most of the steps in the pipeline, if the job exits with an error code of `143` (exceeded requested resources) it will automatically resubmit with higher requests (2 x original, then 3 x original).
 If it still fails after three times then the pipeline is stopped.
 
 ### Custom resource requests
->>>>>>> 8972a6c5
 
 Wherever process-specific requirements are set in the pipeline, the default value can be changed by creating a custom config file.
 See the files hosted at [`nf-core/configs`](https://github.com/nf-core/configs/tree/master/conf) for examples.
@@ -887,23 +774,8 @@
 
 ## AWS Batch specific parameters
 
-<<<<<<< HEAD
-Running the pipeline on AWS Batch requires a couple of specific parameters to be set according to your AWS Batch configuration. Please use [`-profile awsbatch`](https://github.com/nf-core/configs/blob/master/conf/awsbatch.config) and then specify all of the following parameters.
-
-### `--awsqueue`
-
-The JobQueue that you intend to use on AWS Batch.
-
-### `--awsregion`
-
-The AWS region in which to run your job. Default is set to `eu-west-1` but can be adjusted to your needs.
-
-### `--awscli`
-
-The [AWS CLI](https://www.nextflow.io/docs/latest/awscloud.html#aws-cli-installation) path in your custom AMI. Default: `/home/ec2-user/miniconda/bin/aws`.
-=======
 Running the pipeline on AWS Batch requires a couple of specific parameters to be set according to your AWS Batch configuration.
-Please use the `-awsbatch` profile and then specify all of the following parameters.
+Please use [`-profile awsbatch`](https://github.com/nf-core/configs/blob/master/conf/awsbatch.config) and then specify all of the following parameters.
 
 ### --awsqueue
 
@@ -913,7 +785,10 @@
 
 The AWS region to run your job in.
 Default is set to `eu-west-1` but can be adjusted to your needs.
->>>>>>> 8972a6c5
+
+### --awscli
+
+The [AWS CLI](https://www.nextflow.io/docs/latest/awscloud.html#aws-cli-installation) path in your custom AMI. Default: `/home/ec2-user/miniconda/bin/aws`.
 
 Please make sure to also set the `-w/--work-dir` and `--outdir` parameters to a S3 storage bucket of your choice - you'll get an error message notifying you if you didn't.
 
@@ -921,13 +796,8 @@
 
 ### --outdir
 
-<<<<<<< HEAD
-### `--outdir`
-
-=======
->>>>>>> 8972a6c5
 The output directory where the results will be saved.
-Default: `results/
+Default: `results/`
 
 ## --publish_dir_mode
 
@@ -944,45 +814,29 @@
 
 The sequencing center that will be used in the BAM CN field
 
-<<<<<<< HEAD
-### `--email`
-
-Set this parameter to your e-mail address to get a summary e-mail with details of the run sent to you when the workflow exits. If set in your user config file (`~/.nextflow/config`) then you don't need to specify this on the command line for every run.
-
-### `--email_on_fail`
-
-This works exactly as with `--email`, except emails are only sent if the workflow is not successful.
-
-### `--max_multiqc_email_size`
-
-Threshold size for MultiQC report to be attached in notification email. If file generated by pipeline exceeds the threshold, it will not be attached (Default: 25MB).
-
-### `-name`
-
-Name for the pipeline run. If not specified, Nextflow will automatically generate a random mnemonic.
-=======
 ### --email
 
 Set this parameter to your e-mail address to get a summary e-mail with details of the run sent to you when the workflow exits.
 If set in your user config file (`~/.nextflow/config`) then you don't need to specify this on the command line for every run.
 
+### --email_on_fail
+
+This works exactly as with `--email`, except emails are only sent if the workflow is not successful.
+
+### --max_multiqc_email_size
+
+Threshold size for MultiQC report to be attached in notification email. If file generated by pipeline exceeds the threshold, it will not be attached (Default: 25MB).
+
 ### -name
 
 Name for the pipeline run.
 If not specified, Nextflow will automatically generate a random mnemonic.
->>>>>>> 8972a6c5
 
 This is used in the MultiQC report (if not default) and in the summary HTML / e-mail (always).
 
 **NB:** Single hyphen (core Nextflow option)
 
-<<<<<<< HEAD
-### `-resume`
-
-Specify this when restarting a pipeline. Nextflow will used cached results from any pipeline steps where the inputs are the same, continuing from where it got to previously.
-=======
 ### -resume
->>>>>>> 8972a6c5
 
 Specify this when restarting a pipeline.
 Nextflow will used cached results from any pipeline steps where the inputs are the same, continuing from where it got to previously.
@@ -992,11 +846,7 @@
 
 **NB:** Single hyphen (core Nextflow option)
 
-<<<<<<< HEAD
-### `-c`
-=======
 ### -c
->>>>>>> 8972a6c5
 
 Specify the path to a specific config file (this is a core NextFlow command).
 
@@ -1004,28 +854,18 @@
 
 Note - you can use this to override pipeline defaults.
 
-<<<<<<< HEAD
-### `--custom_config_version`
-
-Provide git commit id for custom Institutional configs hosted at `nf-core/configs`. This was implemented for reproducibility purposes. Default: `master`.
-=======
 ### --custom_config_version
 
 Provide git commit id for custom Institutional configs hosted at `nf-core/configs`.
 This was implemented for reproducibility purposes.
 Default is set to `master`.
->>>>>>> 8972a6c5
 
 ```bash
 ## Download and use config file with following git commid id
 --custom_config_version d52db660777c4bf36546ddb188ec530c3ada1b96
 ```
 
-<<<<<<< HEAD
-### `--custom_config_base`
-=======
 ### --custom_config_base
->>>>>>> 8972a6c5
 
 If you're running offline, nextflow will not be able to fetch the institutional config files
 from the internet.
@@ -1047,11 +887,7 @@
 > Note that the nf-core/tools helper package has a `download` command to download all required pipeline
 > files + singularity containers + institutional configs in one go for you, to make this process easier.
 
-<<<<<<< HEAD
-### `--max_memory`
-=======
 ### --max_memory
->>>>>>> 8972a6c5
 
 Use to set a top-limit for the default memory requirement for each process.
 Should be a string in the format integer-unit eg. `--max_memory '8.GB'`
@@ -1068,44 +904,22 @@
 
 ### --max_time
 
-<<<<<<< HEAD
-### `--max_time`
-
-=======
->>>>>>> 8972a6c5
 Use to set a top-limit for the default time requirement for each process.
 Should be a string in the format integer-unit eg. `--max_time '2.h'`
 
 ### --max_cpus
 
-<<<<<<< HEAD
-### `--max_cpus`
-
-=======
->>>>>>> 8972a6c5
 Use to set a top-limit for the default CPU requirement for each process.
 Should be a string in the format integer-unit eg. `--max_cpus 1`
 
 ### --plaintext_email
 
-<<<<<<< HEAD
-### `--plaintext_email`
-
 Set to receive plain-text e-mails instead of HTML formatted.
 
-### `--monochrome_logs`
+### --monochrome_logs
 
 Set to disable colourful command line output and live life in monochrome.
 
-### `--multiqc_config`
-=======
-Set to receive plain-text e-mails instead of HTML formatted.
-
-### --monochrome_logs
-
-Set to disable colourful command line output and live life in monochrome.
-
 ### --multiqc_config
->>>>>>> 8972a6c5
 
 Specify a path to a custom MultiQC configuration file.